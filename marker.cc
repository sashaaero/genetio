<<<<<<< HEAD
// Library for I/O of genetic data
// Author: Amy Williams <alw289 @ cornell edu>
//
// This program is distributed under the terms of the GNU General Public License

#include <stdio.h>
#include <string.h>
#include <math.h>
#include "marker.h"


////////////////////////////////////////////////////////////////////////////////
// initialize static members
dynarray<Marker *> Marker::_allMarkers(600000);
dynarray<int> Marker::_omitMarkers;
bool Marker::_readOnlyOneChrom = false;
int Marker::_firstStoredMarkerIdx = -1; // by default -1 => not applicable
int Marker::_numMarkersInFile = 0; // gets updated as we read the file
dynarray<char *> Marker::_chromNames;
dynarray<int> Marker::_firstMarkerNum;
dynarray<int> Marker::_lastMarkerNum;
dynarray<int> Marker::_firstHapChunk;
dynarray<int> Marker::_lastHapChunk;
int Marker::_numHapChunks = 0;
dynarray<int>    Marker::_hapWindowEnds;
dynarray<float> Marker::_hapWindowMapCenter;

// Read Reich lab format .snp file
void Marker::readSNPFile(const char *snpFile, const char *onlyChr, int startPos,
			 int endPos) {
  FILE *in = fopen(snpFile, "r");
  if (!in) {
    fprintf(stderr, "\n\nERROR: Couldn't open SNP file %s\n", snpFile);
    perror(snpFile);
    exit(2);
  }

  readMarkers(in, onlyChr, /*type=*/ 1, startPos, endPos);
  fclose(in);
}

// Read PLINK format .map file
void Marker::readMapFile(const char *mapFile, const char *onlyChr, int startPos,
			 int endPos) {
  FILE *in = fopen(mapFile, "r");
  if (!in) {
    fprintf(stderr, "\n\nERROR: Couldn't open map file %s\n", mapFile);
    perror(mapFile);
    exit(2);
  }

  readMarkers(in, onlyChr, /*type=*/ 2, startPos, endPos);
  fclose(in);
}

// Read PLINK format .bim file
void Marker::readBIMFile(const char *bimFile, const char *onlyChr, int startPos,
			 int endPos) {
  FILE *in = fopen(bimFile, "r");
  if (!in) {
    fprintf(stderr, "\n\nERROR: Couldn't open BIM file %s\n", bimFile);
    perror(bimFile);
    exit(2);
  }

  readMarkers(in, onlyChr, /*type=*/ 3, startPos, endPos);
  fclose(in);
}

// Read markers from VCF file (which is required to be gzipped)
void Marker::readVCFFile(htsFile *vcfIn, tbx_t *index, hts_itr_t *itr,
			 int startPos, int endPos) {
  std::string markerName;
  std::string alleles;
  std::string tmpStr;
  int chromIdx = -1;
  Marker *prevMarker = NULL;
  int physPos;

  int numMarkersCurChrom = 0;

  // Start parsing the VCF using HTSlib; gives one line at a time:
  // Go through all the lines in the query region
  while (tbx_itr_next(vcfIn, index, itr, &vcfIn->line) >= 0) {
    // string for the current line is in vcfIn->line.s
    // parse the parts of the string having to do with the marker:

    // read chromosome/contig name:
    int c;
    tmpStr.clear();
    for(c = 0; vcfIn->line.s[c] != '\t'; c++) // to end of the field
      tmpStr += vcfIn->line.s[c];

    // Note: because we're using the HTS iterator and have given it a region to
    // iterate over (in PersonIO::readVCF()), we don't need to check whether the
    // chromosome is relevant here

    // same chromosome as the previous marker?
    if (chromIdx < 0 || strcmp(tmpStr.c_str(), _chromNames[chromIdx]) != 0) {
      // new chromosome
      if (chromIdx >= 0 && _readOnlyOneChrom) {
	printf("\n\n");
	printf("ERROR: markers present from multiple chromosomes/contigs.\n");
	printf("Please specify a chromosome to process with --chr\n");
	exit(1);
      }

      int length = c+1; // + 1 due to '\0'
      char *newChrom = new char[length];
      strcpy(newChrom, tmpStr.c_str());
      _chromNames.append(newChrom);
      chromIdx = _chromNames.length() - 1;

      _firstMarkerNum.append(0);
      _lastMarkerNum.append(-1);
      _firstHapChunk.append(0);
      _lastHapChunk.append(-1);
    }

    // read physical position:
    int s = c + 1; // shift to the start of this field
    tmpStr.clear();
    for(c = 0; vcfIn->line.s[s+c] != '\t'; c++) // to end of the field
      tmpStr += vcfIn->line.s[s+c];
    s += c + 1; // update shift value to the start of the next field
    physPos = atoi(tmpStr.c_str());

    // Again, due to iterators, we are guaranteed to be in range of startPos and
    // endPos
    assert(physPos >= startPos && physPos <= endPos);

    // read marker name:
    markerName.clear();
    for(c = 0; vcfIn->line.s[s+c] != '\t'; c++) // to end of the field
      markerName += vcfIn->line.s[s+c];
    s += c + 1; // update shift

    // read reference allele:
    alleles.clear();
    for(c = 0; vcfIn->line.s[s+c] != '\t'; c++)
      alleles += vcfIn->line.s[s+c];
    alleles += ' ';
    s += c + 1; // update shift

    // read alternate alleles:
    int numAlleles = 1;
    for(c = 0; vcfIn->line.s[s+c] != '\t'; c++) {
      if (vcfIn->line.s[s+c] == ',')
	alleles += ' ';
      else
	alleles += vcfIn->line.s[s+c];
      numAlleles++;
    }
    s += c + 1;

    // TODO: check if the Person type P can handle this number of alleles

    ///////////////////////////////////////////////////////////////////////////
    // Have data read, now make the Marker and do bookkeeping as needed

    // Note: for VCFs, since we're using iterators, we don't need
    // _firstStartMarkerIdx?

    // Note: don't have genetic map distance here, so set from physical:
    float morganDistToPrev = 1.0f;
    if (prevMarker != NULL && chromIdx == prevMarker->_chromIdx) {
      morganDistToPrev = (physPos - prevMarker->getPhysPos()) / (100 * 1000000);
    }

    // TODO: need the ability to read genetic map from other files, require it
    // for VCFs

    Marker *m = new Marker(markerName.c_str(), chromIdx, /*mapPos=*/ 0.0f,
			   morganDistToPrev, physPos, alleles.c_str(),
			   numAlleles);

    if (prevMarker != NULL) {
      int prevChromIdx = prevMarker->_chromIdx;
      if (chromIdx == prevChromIdx) {
	if (physPos == prevMarker->_physPos) {
	  fprintf(stderr,
		  "WARNING: marker %s has same position as previous marker\n",
		  markerName.c_str());
	}
      }
      else { // Have a valid prev chrom?  Update marker/chunk counts
	// Note: numMarkersCurChrom actually applies to the previous chrom
	updateInfoPrevChrom(prevChromIdx, numMarkersCurChrom);

	numMarkersCurChrom = 0; // reset

	int curMarkerNum = _allMarkers.length();
	// about to append the first marker for this chrom to this index:
	_firstMarkerNum[chromIdx] = curMarkerNum;
      }
    }
    
    _allMarkers.append(m);
    numMarkersCurChrom++;
    prevMarker = m;
  }

  // Set starting chunk for final chromosome:
  if (prevMarker != NULL) {
    int prevChromIdx = prevMarker->_chromIdx;
    updateInfoPrevChrom(prevChromIdx, numMarkersCurChrom);
  }
}

// Prints a .phsnp/.snp (PackedAncestryMap/Eigenstrat format) file
void Marker::printSNPFile(FILE *out) {
  int numMarkers = _allMarkers.length();
  for(int m = 0; m < numMarkers; m++) {
    Marker *cur = _allMarkers[m];

    if (cur->getNumAlleles() > 2)
      // these .snp files only support biallelics: skip this marker
      continue;

    // print SNP id
    int padSpaces = 20 - strlen(cur->_name);
    for(int i = 0; i < padSpaces; i++)
      fprintf(out, " ");
    fprintf(out, "%s", cur->_name);

    // print chromosome
    padSpaces = 4 - strlen(cur->getChromName());
    for(int i = 0; i < padSpaces; i++)
      fprintf(out, " ");
    fprintf(out, "%s", cur->getChromName());

    // print genetic position
    fprintf(out, "        %1.12f", cur->_mapPos);

    // print physical position
    fprintf(out, "       ");
    for(int cap = 100000000; cap > 0 && cur->_physPos < cap; cap /= 10)
      fprintf(out, " ");
    fprintf(out, "%d", cur->_physPos);

    // print alleles
    fprintf(out, " %s\n", cur->_alleles);
  }
}

// Prints the first 5 columns of an IMPUTE2 format .haps file (i.e., SNP
// information)
void Marker::printImpute2Prefix(FILE *out, int markerNum) {
  Marker *cur = _allMarkers[markerNum];

  if (cur->getNumAlleles() > 2)
    // IMPUTE2 format only supports biallelic SNPs: skip
    return;

  // IMPUTE2 format uses the opposite numerical encoding to Eigenstrat and
  // packed Ancestrymap formats, so we flip the allele order here:
  fprintf(out, "%s %s %d %s", cur->getChromName(), cur->getName(),
	  cur->getPhysPos(), cur->_alleles);
}

// Print, in gzipped format, the first 5 columns of an IMPUTE2 format .haps
// file (i.e., SNP information)
void Marker::printGzImpute2Prefix(gzFile out, int markerNum) {
  Marker *cur = _allMarkers[markerNum];

  if (cur->getNumAlleles() > 2)
    // IMPUTE2 format only supports biallelic SNPs: skip
    return;

  // IMPUTE2 format uses the opposite numerical encoding to Eigenstrat and
  // packed Ancestrymap formats, so we flip the allele order here:
  gzprintf(out, "%s %s %d %s", cur->getChromName(), cur->getName(),
	   cur->getPhysPos(), cur->_alleles);
}

// TODO: comment, including on return value
bool skipWhitespace(char *curBuf, int &bind, size_t nread, const int BUF_SIZE) {
  for ( ; (curBuf[bind] == ' ' ||curBuf[bind] == '\t') && bind < nread; bind++);
  if (bind == nread) {
    if (nread < BUF_SIZE) // done reading file
      return -1; // EOF (or potentially error) reached
    else { // more to read
      // TODO!
//      nread = fread(curBuf, sizeof(char), BUF_SIZE, in);
      return 0;
    }
  }
  else if (curBuf[bind] == EOF) // done reading file? end loop
    return -1;

  return 1;
}

// Helper function for setting appropriate null character points
// TODO : naming of function
// Switch "buf_ind " to "bind"
int readDoubleBuffer(FILE *in, char *field, char *curBuf, char *nextBuf, int BUF_SIZE, int buf_ind, size_t nread){
    // First skip leading whitespace...
    int status = skipWhitespace(curBuf, buf_ind, nread, BUF_SIZE);
    if (status < 0) return status; // We have reached EOF
    int mstart = buf_ind;
    field = &curBuf[mstart];
    for ( ; !isspace(curBuf[buf_ind]) && buf_ind < nread; buf_ind++)
    ;	 
    if (buf_ind == nread) {
      // reached end of curBuf and markerName is incomplete; copy into
      // <nextBuf> and then read more into that buffer
      int numCpy = nread - mstart;
      strncpy(nextBuf, field, nread - mstart);
      fread(&nextBuf[numCpy], sizeof(char), BUF_SIZE - numCpy, in);
      field = &nextBuf[0];

      char *tmpBuf = curBuf;
      curBuf = nextBuf;
      nextBuf = tmpBuf;
      // now get the end of the field
      buf_ind = numCpy;
      for ( ; !isspace(curBuf[buf_ind]) && buf_ind < nread; buf_ind++);
    }

		// TODO: print error message if this doesn't hold?
    assert(buf_ind < nread); 

    // null terminate field by inserting '\0' in curBuf:
    curBuf[buf_ind] = '\0';  

    // Return the current buffer index so that we can pick up where we left off
    return buf_ind;
}


// Read marker/genetic map definition file of the following formats:
// If type == 1, reads Reich lab format .snp file
// If type == 2, reads PLINK format .map file
// If type == 3, reads PLINK format .bim file
void Marker::readMarkers(FILE *in, const char *onlyChr, int type, int startPos,
			 int endPos) {
  const int BUF_SIZE = 2048;
  char buf1[BUF_SIZE], buf2[BUF_SIZE];
  char *curBuf, *nextBuf;
  size_t nread; // number of chars read into <curBuf>
  int bind = 0; // current buffer index in <curBuf> (during parsing below)
  // TODO: we could realistically only have one "field pointer right?"
  // aab227 : set all to null so no warnings
  char *markerNameX = NULL;
  char *chromNameX = NULL;
  char *tmpStrX = NULL;
  std::string markerName;
  std::string chromName;
  std::string tmpStr;
  int chromIdx = -1;
  Marker *prevMarker = NULL;
  float mapPos;
  int physPos;
  char alleles[4] = "Z Z"; // initially

  int numMarkersCurChrom = 0;

  // set genetic positions from physical?  Yes if all genetic positions are 0
  int setGenetFromPhys = -1;

  curBuf = buf1;
  nextBuf = buf2;
  nread = fread(curBuf, sizeof(char), BUF_SIZE, in);

  while (1) {
    // Note: I assume the map positions are in Morgans per the spec of both
    // the Reich lab SNP file format and the spec of the PLINK .map file format
    if (type == 1) {

      // get the marker name
      bind = readDoubleBuffer(in, markerNameX, curBuf, nextBuf, BUF_SIZE, bind, nread);
      if (bind < 0) break;
      // Actually setting the markername from the char pointer
      markerName.assign(markerNameX);

      // get the chromosome name
      bind = readDoubleBuffer(in, chromNameX, curBuf, nextBuf, BUF_SIZE, bind, nread);
      if (bind < 0) break;
      // setting the chomosome name
      chromName.assign(chromNameX);

      // get the genetic map position
      bind = readDoubleBuffer(in, tmpStrX, curBuf, nextBuf, BUF_SIZE, bind, nread);
      if (bind < 0) break;
      // Reading in the float for map posittion
      tmpStr.assign(tmpStrX);
      mapPos = atof(tmpStr.c_str());

      // Get the physical position of the variant
      bind = readDoubleBuffer(in, tmpStrX, curBuf, nextBuf, BUF_SIZE, bind, nread);
      if (bind < 0) break;
      tmpStr.assign(tmpStrX);
      physPos = atoi(tmpStr.c_str());

      // // // readToken(in, markerName); // read marker name
      // // if (fgetc(in) == EOF) break; // done reading file 

      // readToken(in, chromName);  // read chromosome name
      // readToken(in, tmpStr);     // read map position, then convert to float
      // mapPos = atof(tmpStr.c_str());
      // readToken(in, tmpStr);     // read physical position, then convert to int
      // physPos = atoi(tmpStr.c_str());

      // this loop ends when the allele gets read:
      while(isspace(alleles[0] = fgetc(in))); // read first allele
      char c = fgetc(in);
      if (c != ' ' && c != '\t') {
				fprintf(stderr, "ERROR: alleles expected to be single characters\n");
				fprintf(stderr, "At marker %s\n", markerName.c_str());
				exit(1);
      }
      // Note: index 1 is a space
      while(isspace(alleles[2] = fgetc(in))); // read second allele

      // read to the end of the line
      while (isspace(c = fgetc(in)) && c != '\n' && c != EOF);

      if (c == EOF) break; // done reading file
      else if (c != '\n') {
				fprintf(stderr, "ERROR: extra characters on line for marker %s\n",
					markerName.c_str());
				exit(1);
      }
    }
    else if (type == 2 || type == 3) {
      // TODO : remove dependence on this single character...
      char c; 
      // c = readToken(in, chromName); // read chromosome
      // if (c == EOF) // done reading file

      // read in the chromosome name
      bind = readDoubleBuffer(in, chromNameX, curBuf, nextBuf, BUF_SIZE, bind, nread);
      if (bind < 0) break;
      chromName.assign(chromNameX);

      // read in the marker name
      bind = readDoubleBuffer(in, markerNameX, curBuf, nextBuf, BUF_SIZE, bind, nread);
      if (bind < 0) break;
      markerName.assign(markerNameX);

      // readToken(in, markerName); // read marker name
      // readToken(in, tmpStr);     // read map position, then convert to float
      // mapPos = atof(tmpStr.c_str());

      // read in genetic map position
      bind = readDoubleBuffer(in, tmpStrX, curBuf, nextBuf, BUF_SIZE, bind, nread);
      if (bind < 0) break;
      tmpStr.assign(tmpStrX);
      mapPos = atof(tmpStr.c_str());

      // readToken(in, tmpStr);     // read physical position, then convert to int
      // physPos = atoi(tmpStr.c_str());

      // read in physical position
      bind = readDoubleBuffer(in, tmpStrX, curBuf, nextBuf, BUF_SIZE, bind, nread);
      if (bind < 0) break;
      tmpStr.assign(tmpStrX);
      physPos = atof(tmpStr.c_str());


      if (type == 3) { // for .bim files, must read alleles
	// this loop ends when the allele gets read:
	while(isspace(alleles[0] = fgetc(in))); // read first allele
	c = fgetc(in);
	if (c != ' ' && c != '\t') {
	  fprintf(stderr, "ERROR: alleles expected to be single characters\n");
	  fprintf(stderr, "At marker %s\n", markerName.c_str());
	  exit(1);
	}
	// Note: index 1 is a space
	while(isspace(alleles[2] = fgetc(in))); // read second allele
      }

      // read to the end of the line
      while (isspace(c = fgetc(in)) && c != '\n' && c != EOF);

      if (c == EOF)
	break; // done reading file
      else if (c != '\n') {
	fprintf(stderr, "ERROR: extra characters on line for marker %s\n",
		markerName.c_str());
	exit(1);
      }
    }
    else {
      fprintf(stderr, "ERROR: unknown marker file type %d!\n", type);
      exit(2);
    }

    _numMarkersInFile++;

    if (onlyChr != NULL && strcmp(chromName.c_str(), onlyChr) != 0) {
      // only keeping markers on <onlyChr> -- skip
      continue;
    }

    // Is the physical position missing?  If so, omit this marker
    if (physPos == 0) {
      fprintf(stderr, "Omitting marker %s: missing physical position\n",
	      markerName.c_str());
      if (_allMarkers.length() > 0) {
	// only track omit markers when we have some markers prior to it that
	// we *are* storing (i.e., when _allMarkers.length() > 0); those
	// previous to the markers that we are storing will be omitted using
	// the mechanism that skips markers we don't store
	int curIndex = _allMarkers.length();
	_omitMarkers.append(curIndex);
      }
      continue;
    }

    if (physPos < startPos || physPos > endPos) {
      // marker outside of range to be inspected
      continue;
    }

    // same chromosome as the previous marker?
    if (chromIdx < 0 || strcmp(chromName.c_str(), _chromNames[chromIdx]) != 0) {
      // new chromosome
      if (chromIdx >= 0 && _readOnlyOneChrom) {
	printf("\n\n");
	printf("ERROR: markers present from multiple chromosomes/contigs.\n");
	printf("Please specify a chromosome to process with --chr\n");
	exit(1);
      }

      char *newChrom = new char[ chromName.length() + 1 ]; // + 1 due to '\0'
      strcpy(newChrom, chromName.c_str());
      _chromNames.append(newChrom);
      chromIdx = _chromNames.length() - 1;

      _firstMarkerNum.append(0);
      _lastMarkerNum.append(-1);
      _firstHapChunk.append(0);
      _lastHapChunk.append(-1);
    }

    if (_allMarkers.length() == 0) {
      _firstStoredMarkerIdx = _numMarkersInFile - 1;
    }

    float morganDistToPrev = 1.0f;
    if (prevMarker != NULL && chromIdx == prevMarker->_chromIdx) {
      // on second marker? update setGenetFromPhys
      if (_allMarkers.length() == 1) {
	if (prevMarker->getMapPos() == 0.0f && mapPos == 0.0f) {
	  setGenetFromPhys = 1;
	  printf("WARNING: Setting genetic position from physical\n");
	}
	else
	  setGenetFromPhys = 0;
      }
      if (setGenetFromPhys) {
	if (mapPos != 0.0f) {
	  fprintf(stderr, "ERROR: some markers have non-zero genetic position and cannot be used\n");
	  fprintf(stderr, "To force them to be dropped, set their physical position to 0\n");
	  exit(1);
	}
	// 1 cM per Mb
	morganDistToPrev = (physPos - prevMarker->getPhysPos()) /
								(100 * 1000000);
      }
      else {
	morganDistToPrev = mapPos - prevMarker->getMapPos();
      }
    }
    // Note: if alleles == NULL, the numAlleles argument will be ignored
    Marker *m = new Marker(markerName.c_str(), chromIdx, mapPos,
			   morganDistToPrev, physPos,
			   (type == 2) ? NULL : alleles, /*numAlleles=*/ 2);

    if (prevMarker != NULL) {
      int prevChromIdx = prevMarker->_chromIdx;
      if (chromIdx == prevChromIdx) {
	if (mapPos < prevMarker->_mapPos || physPos < prevMarker->_physPos) {
	  fprintf(stderr,
		  "ERROR: marker %s has position before previous marker!\n",
		  markerName.c_str());
	  exit(1);
	}
	else if (physPos == prevMarker->_physPos) {
	  fprintf(stderr,
		  "WARNING: marker %s has same position as previous marker\n",
		  markerName.c_str());
	}

	// For hotspot-based windows selection
//	float genetDistToPrev = mapPos - prevMarker->_mapPos;
//	int distToPrev = physPos - prevMarker->_physPos;
//	float MorgPerMb = genetDistToPrev / ((float) distToPrev / 1000000);
//	if (MorgPerMb >= .1) { // >= 10 cM/Mb?
//	  // hotspot!
//	  int curMarkerNum = _allMarkers.length();
//	  // note: window *won't* include the current marker
//	  setNumMarkersInWindow(windowStartIdx, curMarkerNum - windowStartIdx);
//	  float curWindowDist = mapPos - windowStartMorg;
//	  fprintf(stderr, "%lf %d\n", curWindowDist,
//		  curMarkerNum - windowStartIdx);
//	  windowStartIdx = curMarkerNum;
//	  windowStartMorg = mapPos;
//	}
      }
      else { // Have a valid prev chrom?  Update marker/chunk counts
	// Note: numMarkersCurChrom actually applies to the previous chrom
	updateInfoPrevChrom(prevChromIdx, numMarkersCurChrom);

	numMarkersCurChrom = 0; // reset

	int curMarkerNum = _allMarkers.length();
	// about to append the first marker for this chrom to this index:
	_firstMarkerNum[chromIdx] = curMarkerNum;
      }
    }

    _allMarkers.append(m);
    numMarkersCurChrom++;
    prevMarker = m;
  }

  // Set starting chunk for final chromosome:
  if (prevMarker != NULL) {
    int prevChromIdx = prevMarker->_chromIdx;
    updateInfoPrevChrom(prevChromIdx, numMarkersCurChrom);
  }
}


// Updates the size and location of windows so that the first window starts
// at <initOffset> and each subsequent has size <windowNumMarkers>.
void Marker::updateWindows(int initOffset, int windowNumMarkers) {
  _hapWindowEnds.clear();
  _hapWindowMapCenter.clear();
  if (initOffset > 0)
    setNumMarkersInWindow(0, /*numMarkers=*/ initOffset);
  // NOTE: this is *not* chromosome-aware, but that's OK since we only phase one
  // chromosome at a time.
  int totalMarkers = _allMarkers.length();
  for(int m = initOffset; m < totalMarkers; m += windowNumMarkers) {
    if (m + windowNumMarkers > totalMarkers)
      setNumMarkersInWindow(m, totalMarkers - m);
    else
      setNumMarkersInWindow(m, windowNumMarkers);
  }
}

// This is no longer used:
// Updates the size and location of windows based on genetic distance, requiring
// each window to be at least windowLengthMorgans long in genetic distance and
// to have a minimum of minNumMarkers.
void Marker::updateWindowsMap(int initOffset, float windowLengthMorgans,
			      int minNumMarkers) {
  _hapWindowEnds.clear();
  _hapWindowMapCenter.clear();
  if (initOffset > 0)
    setNumMarkersInWindow(0, /*numMarkers=*/ initOffset);

  int windowStartIdx = 0;
  float windowStartMorg = 0.0f;
  const Marker *prevMarker = NULL;

  int totalMarkers = _allMarkers.length();
  for(int m = initOffset; m < totalMarkers; m++) {
    const Marker *curMarker = Marker::getMarker(m);
    float curMapPos = curMarker->getMapPos();

    if (m == initOffset) {
      windowStartMorg = curMapPos;
    }
    else {
      int prevChromIdx = prevMarker->_chromIdx;
      if (curMarker->_chromIdx != prevChromIdx) {
	assert(curMarker->_chromIdx > prevChromIdx);

	// note: window *won't* include the current marker
	setNumMarkersInWindow(windowStartIdx, m - windowStartIdx);
	windowStartIdx = m;
	windowStartMorg = curMapPos;
      }
    }

    if (curMapPos - windowStartMorg > windowLengthMorgans &&
					  m - windowStartIdx >= minNumMarkers) {
      int numMarkers = m - windowStartIdx;

      if ((uint32_t) numMarkers > 2 * BITS_PER_CHUNK) {
	// find the ideal number of windows to divided this into
	int numWins = 2;
	for( ; ; numWins++) {
	  if ((uint32_t) numMarkers / numWins <= 2 * BITS_PER_CHUNK &&
	      (uint32_t) numMarkers - (numWins - 1) * (numMarkers / numWins) <=
							     2 * BITS_PER_CHUNK)
	    break;  // find ideal number of windows (numWins)
	}
	int markersPerWin = numMarkers / numWins;
	for(int i = 0; i < numWins - 1; i++) {
	  setNumMarkersInWindow(windowStartIdx, markersPerWin);
	  windowStartIdx += markersPerWin;
	}
	// last window has different number:
	int markersLastWin = numMarkers - (numWins - 1) * markersPerWin;
	setNumMarkersInWindow(windowStartIdx, markersLastWin);
	windowStartIdx += markersLastWin;

	assert(windowStartIdx == m);
	windowStartMorg = curMapPos;
      }
      else {
	// note: window *won't* include the current marker
	setNumMarkersInWindow(windowStartIdx, numMarkers);
//	float curWindowDist = prevMarker->_mapPos - windowStartMorg;
//	fprintf(stderr, "%lf %d\n", curWindowDist, numMarkers);
	windowStartIdx = m;
	windowStartMorg = curMapPos;
      }
    }

    prevMarker = curMarker;
  }

  // make window for last few markers:
  int curMarkerNum = _allMarkers.length();
  setNumMarkersInWindow(windowStartIdx, curMarkerNum - windowStartIdx);
}

// Sets the last marker number for <prevChromIdx> along with the first and last
// chunk numbers
void Marker::updateInfoPrevChrom(int prevChromIdx, int numMarkersPrevChrom) {
  _lastMarkerNum[prevChromIdx] = _allMarkers.length() - 1;
  // Note: _numHapChunks is presently 1 more than the final chunk index for the
  // chromosome before <prevChromIdx>, i.e., exactly the first index we need
  // here:
  _firstHapChunk[prevChromIdx] = _numHapChunks;
  // Update the total number of haplotype chunks:
  _numHapChunks += getNumHapChunksFor(numMarkersPrevChrom);
  _lastHapChunk[prevChromIdx] = _numHapChunks - 1;
}

// Stores the number of markers within the 0.25cM window: corrects for marker
// density/sparsity in a region and is a somewhat hacky way of correcting for
// LD (each 0.25cM block is treated as one marker).
void Marker::setNumMarkersInWindow(int startMarkerNum, int numMarkers) {
  int endMarker = startMarkerNum + numMarkers - 1;
  for(int i = startMarkerNum; i <= endMarker; i++) {
    _allMarkers[i]->_numSNPsWindow = numMarkers;
  }
  // add end point for this window:
  _hapWindowEnds.append(endMarker);
  float mapCenter = (Marker::getMarker(startMarkerNum)->getMapPos() +
			      Marker::getMarker(endMarker)->getMapPos()) / 2.0f;
  _hapWindowMapCenter.append(mapCenter);
}

// Returns the number of haplotype chunks required to store <numMarkers>
int Marker::getNumHapChunksFor(int numMarkers) {
  int numChunks = numMarkers / BITS_PER_CHUNK;
  if (numMarkers % BITS_PER_CHUNK > 0)
    numChunks++;

  return numChunks;
}

// Returns the number of markers not divisible by the num of bits in a chunk
int Marker::getChunkModMarkers(int numMarkers) {
  return numMarkers % BITS_PER_CHUNK;
}

int Marker::getFirstMarkerNumForChunk(int chromIdx, int chunkNum) {
  int numChunksIntoChrom = chunkNum - getFirstHapChunk(chromIdx);
  return getFirstMarkerNum(chromIdx) + (BITS_PER_CHUNK * numChunksIntoChrom);
}

// Returns the total physical length of the markers that were input
//uint32_t Marker::getTotalPhysLength(bool analyzeChrX) {
//  uint32_t total = 0;
//  // Note: we only include the autosomes and optionally the X chromosome in this
//  // we don't include Y, PAR, or MT
//  int lastChr = CHR_LAST_AUTOSOME;
//  if (analyzeChrX)
//    lastChr = CHR_X;
//  for (int chrom = 1; chrom <= lastChr; chrom++) {
//    if (Marker::getNumChromMarkers(chrom) == 0)
//      continue;
//
//    const Marker *firstMarker =
//			  Marker::getMarker( Marker::getFirstMarkerNum(chrom) );
//    const Marker *lastMarker =
//			  Marker::getMarker( Marker::getLastMarkerNum(chrom) );
//    total += lastMarker->getPhysPos() - firstMarker->getPhysPos();
//  }
//  return total;
//}

// Returns the total genetic length (in Morgans) of the markers that were input
//float Marker::getTotalGenetLength(bool analyzeChrX) {
//  float total = 0.0f;
//  // Note: we only include the autosomes and optionally the X chromosome in this
//  // we don't include Y, PAR, or MT
//  int lastChr = CHR_LAST_AUTOSOME;
//  if (analyzeChrX)
//    lastChr = CHR_X;
//  for (int chrom = 1; chrom <= lastChr; chrom++) {
//    if (Marker::getNumChromMarkers(chrom) == 0)
//      continue;
//
//    const Marker *firstMarker =
//			  Marker::getMarker( Marker::getFirstMarkerNum(chrom) );
//    const Marker *lastMarker =
//			  Marker::getMarker( Marker::getLastMarkerNum(chrom) );
//    total += lastMarker->getMapPos() - firstMarker->getMapPos();
//  }
//  return total;
//}

Marker::Marker(const char *markerName, int chromIdx, float mapPos,
	       float morganDistToPrev, int physPos, const char *alleles,
	       int numAlleles) {
  _name = new char[strlen(markerName)+1];
  strcpy(_name, markerName);
  _chromIdx = chromIdx;
  _physPos = physPos;
  _mapPos = mapPos;

  if (alleles != NULL) {
    _alleles = new char[ strlen(alleles) + 1 ]; // +1 for '\0'
    strcpy(_alleles, alleles);
    _numAlleles = numAlleles;
  }
  else {
    _numAlleles = 0;
  }
}

// Compute allele frequency stats
void Marker::setAlleleFreq(int alleleCount, int totalGenoWithData) {
  // calling allele 1 the variant allele, though it need not be:
  float variantFrequency = (float) alleleCount / (2 * totalGenoWithData);
  float referenceFrequency = 1 - variantFrequency;
  if (totalGenoWithData != 0)
    // if we have any data, we should have a valid frequency; otherwise it's
    // nan
    assert(0.0 <= variantFrequency && variantFrequency <= 1.0);

  _logAlleleFreq = log( referenceFrequency );
  _logVarAlleleFreq = log( variantFrequency );
}
=======
// Library for I/O of genetic data
// Author: Amy Williams <alw289  cornell edu>
//
// This program is distributed under the terms of the GNU General Public License

#include <stdio.h>
#include <string.h>
#include <math.h>
#include "marker.h"


////////////////////////////////////////////////////////////////////////////////
// initialize static members
dynarray<Marker *> Marker::_allMarkers(600000);
dynarray<int> Marker::_omitMarkers;
bool Marker::_readOnlyOneChrom = false;
int Marker::_firstStoredMarkerIdx = -1; // by default -1 => not applicable
int Marker::_numMarkersInFile = 0; // gets updated as we read the file
dynarray<char *> Marker::_chromNames;
dynarray<int> Marker::_firstMarkerNum;
dynarray<int> Marker::_lastMarkerNum;
dynarray<int> Marker::_firstHapChunk;
dynarray<int> Marker::_lastHapChunk;
int Marker::_numHapChunks = 0;
dynarray<int>    Marker::_hapWindowEnds;
dynarray<float> Marker::_hapWindowMapCenter;

// Read Reich lab format .snp file
void Marker::readSNPFile(const char *snpFile, const char *onlyChr, int startPos,
			 int endPos) {
  FILE *in = fopen(snpFile, "r");
  if (!in) {
    fprintf(stderr, "\n\nERROR: Couldn't open SNP file %s\n", snpFile);
    perror(snpFile);
    exit(2);
  }

  readMarkers(in, onlyChr, /*type=*/ 1, startPos, endPos);
  fclose(in);
}

// Read PLINK format .map file
void Marker::readMapFile(const char *mapFile, const char *onlyChr, int startPos,
			 int endPos) {
  FILE *in = fopen(mapFile, "r");
  if (!in) {
    fprintf(stderr, "\n\nERROR: Couldn't open map file %s\n", mapFile);
    perror(mapFile);
    exit(2);
  }

  readMarkers(in, onlyChr, /*type=*/ 2, startPos, endPos);
  fclose(in);
}

// Read PLINK format .bim file
void Marker::readBIMFile(const char *bimFile, const char *onlyChr, int startPos,
			 int endPos) {
  FILE *in = fopen(bimFile, "r");
  if (!in) {
    fprintf(stderr, "\n\nERROR: Couldn't open BIM file %s\n", bimFile);
    perror(bimFile);
    exit(2);
  }

  readMarkers(in, onlyChr, /*type=*/ 3, startPos, endPos);
  fclose(in);
}

// Read markers from VCF file (which is required to be gzipped)
void Marker::readVCFFile(htsFile *vcfIn, tbx_t *index, hts_itr_t *itr,
			 int startPos, int endPos) {
  std::string markerName;
  std::string alleles;
  std::string tmpStr;
  int chromIdx = -1;
  Marker *prevMarker = NULL;
  int physPos;

  int numMarkersCurChrom = 0;

  // Start parsing the VCF using HTSlib; gives one line at a time:
  // Go through all the lines in the query region
  while (tbx_itr_next(vcfIn, index, itr, &vcfIn->line) >= 0) {
    // string for the current line is in vcfIn->line.s
    // parse the parts of the string having to do with the marker:

    // read chromosome/contig name:
    int c;
    tmpStr.clear();
    for(c = 0; vcfIn->line.s[c] != '\t'; c++) // to end of the field
      tmpStr += vcfIn->line.s[c];

    // Note: because we're using the HTS iterator and have given it a region to
    // iterate over (in PersonIO::readVCF()), we don't need to check whether the
    // chromosome is relevant here

    // same chromosome as the previous marker?
    if (chromIdx < 0 || strcmp(tmpStr.c_str(), _chromNames[chromIdx]) != 0) {
      // new chromosome
      if (chromIdx >= 0 && _readOnlyOneChrom) {
	printf("\n\n");
	printf("ERROR: markers present from multiple chromosomes/contigs.\n");
	printf("Please specify a chromosome to process with --chr\n");
	exit(1);
      }

      int length = c+1; // + 1 due to '\0'
      char *newChrom = new char[length];
      strcpy(newChrom, tmpStr.c_str());
      _chromNames.append(newChrom);
      chromIdx = _chromNames.length() - 1;

      _firstMarkerNum.append(0);
      _lastMarkerNum.append(-1);
      _firstHapChunk.append(0);
      _lastHapChunk.append(-1);
    }

    // read physical position:
    int s = c + 1; // shift to the start of this field
    tmpStr.clear();
    for(c = 0; vcfIn->line.s[s+c] != '\t'; c++) // to end of the field
      tmpStr += vcfIn->line.s[s+c];
    s += c + 1; // update shift value to the start of the next field
    physPos = atoi(tmpStr.c_str());

    // Again, due to iterators, we are guaranteed to be in range of startPos and
    // endPos
    assert(physPos >= startPos && physPos <= endPos);

    // read marker name:
    markerName.clear();
    for(c = 0; vcfIn->line.s[s+c] != '\t'; c++) // to end of the field
      markerName += vcfIn->line.s[s+c];
    s += c + 1; // update shift

    // read reference allele:
    alleles.clear();
    for(c = 0; vcfIn->line.s[s+c] != '\t'; c++)
      alleles += vcfIn->line.s[s+c];
    alleles += ' ';
    s += c + 1; // update shift

    // read alternate alleles:
    int numAlleles = 1;
    for(c = 0; vcfIn->line.s[s+c] != '\t'; c++) {
      if (vcfIn->line.s[s+c] == ',')
	alleles += ' ';
      else
	alleles += vcfIn->line.s[s+c];
      numAlleles++;
    }
    s += c + 1;

    // TODO: check if the Person type P can handle this number of alleles

    ///////////////////////////////////////////////////////////////////////////
    // Have data read, now make the Marker and do bookkeeping as needed

    // Note: for VCFs, since we're using iterators, we don't need
    // _firstStartMarkerIdx?

    // Note: don't have genetic map distance here, so set from physical:
    float morganDistToPrev = 1.0f;
    if (prevMarker != NULL && chromIdx == prevMarker->_chromIdx) {
      morganDistToPrev = (physPos - prevMarker->getPhysPos()) / (100 * 1000000);
    }

    // TODO: need the ability to read genetic map from other files, require it
    // for VCFs

    Marker *m = new Marker(markerName.c_str(), chromIdx, /*mapPos=*/ 0.0f,
			   morganDistToPrev, physPos, alleles.c_str(),
			   numAlleles);

    if (prevMarker != NULL) {
      int prevChromIdx = prevMarker->_chromIdx;
      if (chromIdx == prevChromIdx) {
	if (physPos == prevMarker->_physPos) {
	  fprintf(stderr,
		  "WARNING: marker %s has same position as previous marker\n",
		  markerName.c_str());
	}
      }
      else { // Have a valid prev chrom?  Update marker/chunk counts
	// Note: numMarkersCurChrom actually applies to the previous chrom
	updateInfoPrevChrom(prevChromIdx, numMarkersCurChrom);

	numMarkersCurChrom = 0; // reset

	int curMarkerNum = _allMarkers.length();
	// about to append the first marker for this chrom to this index:
	_firstMarkerNum[chromIdx] = curMarkerNum;
      }
    }
    
    _allMarkers.append(m);
    numMarkersCurChrom++;
    prevMarker = m;
  }

  // Set starting chunk for final chromosome:
  if (prevMarker != NULL) {
    int prevChromIdx = prevMarker->_chromIdx;
    updateInfoPrevChrom(prevChromIdx, numMarkersCurChrom);
  }
}

// Prints a .phsnp/.snp (PackedAncestryMap/Eigenstrat format) file
void Marker::printSNPFile(FILE *out) {
  int numMarkers = _allMarkers.length();
  for(int m = 0; m < numMarkers; m++) {
    Marker *cur = _allMarkers[m];

    if (cur->getNumAlleles() > 2)
      // these .snp files only support biallelics: skip this marker
      continue;

    // print SNP id
    int padSpaces = 20 - strlen(cur->_name);
    for(int i = 0; i < padSpaces; i++)
      fprintf(out, " ");
    fprintf(out, "%s", cur->_name);

    // print chromosome
    padSpaces = 4 - strlen(cur->getChromName());
    for(int i = 0; i < padSpaces; i++)
      fprintf(out, " ");
    fprintf(out, "%s", cur->getChromName());

    // print genetic position
    fprintf(out, "        %1.12f", cur->_mapPos);

    // print physical position
    fprintf(out, "       ");
    for(int cap = 100000000; cap > 0 && cur->_physPos < cap; cap /= 10)
      fprintf(out, " ");
    fprintf(out, "%d", cur->_physPos);

    // print alleles
    fprintf(out, " %s\n", cur->_alleles);
  }
}

// Prints the first 5 columns of an IMPUTE2 format .haps file (i.e., SNP
// information)
void Marker::printImpute2Prefix(FILE *out, int markerNum) {
  Marker *cur = _allMarkers[markerNum];

  if (cur->getNumAlleles() > 2)
    // IMPUTE2 format only supports biallelic SNPs: skip
    return;

  // IMPUTE2 format uses the opposite numerical encoding to Eigenstrat and
  // packed Ancestrymap formats, so we flip the allele order here:
  fprintf(out, "%s %s %d %s", cur->getChromName(), cur->getName(),
	  cur->getPhysPos(), cur->_alleles);
}

// Print, in gzipped format, the first 5 columns of an IMPUTE2 format .haps
// file (i.e., SNP information)
void Marker::printGzImpute2Prefix(gzFile out, int markerNum) {
  Marker *cur = _allMarkers[markerNum];

  if (cur->getNumAlleles() > 2)
    // IMPUTE2 format only supports biallelic SNPs: skip
    return;

  // IMPUTE2 format uses the opposite numerical encoding to Eigenstrat and
  // packed Ancestrymap formats, so we flip the allele order here:
  gzprintf(out, "%s %s %d %s", cur->getChromName(), cur->getName(),
	   cur->getPhysPos(), cur->_alleles);
}

// Read marker/genetic map definition file of the following formats:
// If type == 1, reads Reich lab format .snp file
// If type == 2, reads PLINK format .map file
// If type == 3, reads PLINK format .bim file
void Marker::readMarkers(FILE *in, const char *onlyChr, int type, int startPos,
			 int endPos) {
  std::string markerName;
  std::string chromName;
  std::string tmpStr;
  int chromIdx = -1;
  Marker *prevMarker = NULL;
  float mapPos;
  int physPos;
  char alleles[4] = "Z Z"; // initially

  int numMarkersCurChrom = 0;

  // set genetic positions from physical?  Yes if all genetic positions are 0
  int setGenetFromPhys = -1;

  while (1) {
    // Note: I assume the map positions are in Morgans per the spec of both
    // the Reich lab SNP file format and the spec of the PLINK .map file format
    if (type == 1) {
      char c;
      c = readToken(in, markerName); // read marker name
      if (c == EOF) // done reading file
	break;
      readToken(in, chromName);  // read chromosome name
      readToken(in, tmpStr);     // read map position, then convert to float
      mapPos = atof(tmpStr.c_str());
      readToken(in, tmpStr);     // read physical position, then convert to int
      physPos = atoi(tmpStr.c_str());

      // this loop ends when the allele gets read:
      while(isspace(alleles[0] = fgetc(in))); // read first allele
      c = fgetc(in);
      if (c != ' ' && c != '\t') {
	fprintf(stderr, "ERROR: alleles expected to be single characters\n");
	fprintf(stderr, "At marker %s\n", markerName.c_str());
	exit(1);
      }
      // Note: index 1 is a space
      while(isspace(alleles[2] = fgetc(in))); // read second allele

      // read to the end of the line
      while (isspace(c = fgetc(in)) && c != '\n' && c != EOF);

      if (c == EOF)
	break; // done reading file
      else if (c != '\n') {
	fprintf(stderr, "ERROR: extra characters on line for marker %s\n",
		markerName.c_str());
	exit(1);
      }
    }
    else if (type == 2 || type == 3) {
      char c;
      c = readToken(in, chromName); // read chromosome
      if (c == EOF) // done reading file
	break;
      readToken(in, markerName); // read marker name
      readToken(in, tmpStr);     // read map position, then convert to float
      mapPos = atof(tmpStr.c_str());
      readToken(in, tmpStr);     // read physical position, then convert to int
      physPos = atoi(tmpStr.c_str());

      if (type == 3) { // for .bim files, must read alleles
	// this loop ends when the allele gets read:
	while(isspace(alleles[0] = fgetc(in))); // read first allele
	c = fgetc(in);
	if (c != ' ' && c != '\t') {
	  fprintf(stderr, "ERROR: alleles expected to be single characters\n");
	  fprintf(stderr, "At marker %s\n", markerName.c_str());
	  exit(1);
	}
	// Note: index 1 is a space
	while(isspace(alleles[2] = fgetc(in))); // read second allele
      }

      // read to the end of the line
      while (isspace(c = fgetc(in)) && c != '\n' && c != EOF);

      if (c == EOF)
	break; // done reading file
      else if (c != '\n') {
	fprintf(stderr, "ERROR: extra characters on line for marker %s\n",
		markerName.c_str());
	exit(1);
      }
    }
    else {
      fprintf(stderr, "ERROR: unknown marker file type %d!\n", type);
      exit(2);
    }

    _numMarkersInFile++;

    if (onlyChr != NULL && strcmp(chromName.c_str(), onlyChr) != 0) {
      // only keeping markers on <onlyChr> -- skip
      continue;
    }

    // Is the physical position missing?  If so, omit this marker
    if (physPos == 0) {
      fprintf(stderr, "Omitting marker %s: missing physical position\n",
	      markerName.c_str());
      if (_allMarkers.length() > 0) {
	// only track omit markers when we have some markers prior to it that
	// we *are* storing (i.e., when _allMarkers.length() > 0); those
	// previous to the markers that we are storing will be omitted using
	// the mechanism that skips markers we don't store
	int curIndex = _allMarkers.length();
	_omitMarkers.append(curIndex);
      }
      continue;
    }

    if (physPos < startPos || physPos > endPos) {
      // marker outside of range to be inspected
      continue;
    }

    // same chromosome as the previous marker?
    if (chromIdx < 0 || strcmp(chromName.c_str(), _chromNames[chromIdx]) != 0) {
      // new chromosome
      if (chromIdx >= 0 && _readOnlyOneChrom) {
	printf("\n\n");
	printf("ERROR: markers present from multiple chromosomes/contigs.\n");
	printf("Please specify a chromosome to process with --chr\n");
	exit(1);
      }

      char *newChrom = new char[ chromName.length() + 1 ]; // + 1 due to '\0'
      strcpy(newChrom, chromName.c_str());
      _chromNames.append(newChrom);
      chromIdx = _chromNames.length() - 1;

      _firstMarkerNum.append(0);
      _lastMarkerNum.append(-1);
      _firstHapChunk.append(0);
      _lastHapChunk.append(-1);
    }

    if (_allMarkers.length() == 0) {
      _firstStoredMarkerIdx = _numMarkersInFile - 1;
    }

    float morganDistToPrev = 1.0f;
    if (prevMarker != NULL && chromIdx == prevMarker->_chromIdx) {
      // on second marker? update setGenetFromPhys
      if (_allMarkers.length() == 1) {
	if (prevMarker->getMapPos() == 0.0f && mapPos == 0.0f) {
	  setGenetFromPhys = 1;
	  printf("WARNING: Setting genetic position from physical\n");
	}
	else
	  setGenetFromPhys = 0;
      }
      if (setGenetFromPhys) {
	if (mapPos != 0.0f) {
	  fprintf(stderr, "ERROR: some markers have non-zero genetic position and cannot be used\n");
	  fprintf(stderr, "To force them to be dropped, set their physical position to 0\n");
	  exit(1);
	}
	// 1 cM per Mb
	morganDistToPrev = (physPos - prevMarker->getPhysPos()) /
								(100 * 1000000);
      }
      else {
	morganDistToPrev = mapPos - prevMarker->getMapPos();
      }
    }
    // Note: if alleles == NULL, the numAlleles argument will be ignored
    Marker *m = new Marker(markerName.c_str(), chromIdx, mapPos,
			   morganDistToPrev, physPos,
			   (type == 2) ? NULL : alleles, /*numAlleles=*/ 2);

    if (prevMarker != NULL) {
      int prevChromIdx = prevMarker->_chromIdx;
      if (chromIdx == prevChromIdx) {
	if (mapPos < prevMarker->_mapPos || physPos < prevMarker->_physPos) {
	  fprintf(stderr,
		  "ERROR: marker %s has position before previous marker!\n",
		  markerName.c_str());
	  exit(1);
	}
	else if (physPos == prevMarker->_physPos) {
	  fprintf(stderr,
		  "WARNING: marker %s has same position as previous marker\n",
		  markerName.c_str());
	}

	// For hotspot-based windows selection
//	float genetDistToPrev = mapPos - prevMarker->_mapPos;
//	int distToPrev = physPos - prevMarker->_physPos;
//	float MorgPerMb = genetDistToPrev / ((float) distToPrev / 1000000);
//	if (MorgPerMb >= .1) { // >= 10 cM/Mb?
//	  // hotspot!
//	  int curMarkerNum = _allMarkers.length();
//	  // note: window *won't* include the current marker
//	  setNumMarkersInWindow(windowStartIdx, curMarkerNum - windowStartIdx);
//	  float curWindowDist = mapPos - windowStartMorg;
//	  fprintf(stderr, "%lf %d\n", curWindowDist,
//		  curMarkerNum - windowStartIdx);
//	  windowStartIdx = curMarkerNum;
//	  windowStartMorg = mapPos;
//	}
      }
      else { // Have a valid prev chrom?  Update marker/chunk counts
	// Note: numMarkersCurChrom actually applies to the previous chrom
	updateInfoPrevChrom(prevChromIdx, numMarkersCurChrom);

	numMarkersCurChrom = 0; // reset

	int curMarkerNum = _allMarkers.length();
	// about to append the first marker for this chrom to this index:
	_firstMarkerNum[chromIdx] = curMarkerNum;
      }
    }

    _allMarkers.append(m);
    numMarkersCurChrom++;
    prevMarker = m;
  }

  // Set starting chunk for final chromosome:
  if (prevMarker != NULL) {
    int prevChromIdx = prevMarker->_chromIdx;
    updateInfoPrevChrom(prevChromIdx, numMarkersCurChrom);
  }
}

// Reads a string from <in>, skipping any leading whitespace, and returning
// the whitespace character after the token to the caller
char Marker::readToken(FILE *in, std::string &toStr) {
  char c;
  while ((c = fgetc(in)) && (c == ' ' || c == '\t')); // read leading whitespace

  if (c == EOF)
    return c;

  toStr.clear();

  // read past the whitespace, so add the last read character to the string
  toStr += c;
  while (!isspace(c = fgetc(in)) && c != EOF) // keep reading until whitespace
    toStr += c;

  return c;
}

// Updates the size and location of windows so that the first window starts
// at <initOffset> and each subsequent has size <windowNumMarkers>.
void Marker::updateWindows(int initOffset, int windowNumMarkers) {
  _hapWindowEnds.clear();
  _hapWindowMapCenter.clear();
  if (initOffset > 0)
    setNumMarkersInWindow(0, /*numMarkers=*/ initOffset);
  // NOTE: this is *not* chromosome-aware, but that's OK since we only phase one
  // chromosome at a time.
  int totalMarkers = _allMarkers.length();
  for(int m = initOffset; m < totalMarkers; m += windowNumMarkers) {
    if (m + windowNumMarkers > totalMarkers)
      setNumMarkersInWindow(m, totalMarkers - m);
    else
      setNumMarkersInWindow(m, windowNumMarkers);
  }
}

// This is no longer used:
// Updates the size and location of windows based on genetic distance, requiring
// each window to be at least windowLengthMorgans long in genetic distance and
// to have a minimum of minNumMarkers.
void Marker::updateWindowsMap(int initOffset, float windowLengthMorgans,
			      int minNumMarkers) {
  _hapWindowEnds.clear();
  _hapWindowMapCenter.clear();
  if (initOffset > 0)
    setNumMarkersInWindow(0, /*numMarkers=*/ initOffset);

  int windowStartIdx = 0;
  float windowStartMorg = 0.0f;
  const Marker *prevMarker = NULL;

  int totalMarkers = _allMarkers.length();
  for(int m = initOffset; m < totalMarkers; m++) {
    const Marker *curMarker = Marker::getMarker(m);
    float curMapPos = curMarker->getMapPos();

    if (m == initOffset) {
      windowStartMorg = curMapPos;
    }
    else {
      int prevChromIdx = prevMarker->_chromIdx;
      if (curMarker->_chromIdx != prevChromIdx) {
	assert(curMarker->_chromIdx > prevChromIdx);

	// note: window *won't* include the current marker
	setNumMarkersInWindow(windowStartIdx, m - windowStartIdx);
	windowStartIdx = m;
	windowStartMorg = curMapPos;
      }
    }

    if (curMapPos - windowStartMorg > windowLengthMorgans &&
					  m - windowStartIdx >= minNumMarkers) {
      int numMarkers = m - windowStartIdx;

      if ((uint32_t) numMarkers > 2 * BITS_PER_CHUNK) {
	// find the ideal number of windows to divided this into
	int numWins = 2;
	for( ; ; numWins++) {
	  if ((uint32_t) numMarkers / numWins <= 2 * BITS_PER_CHUNK &&
	      (uint32_t) numMarkers - (numWins - 1) * (numMarkers / numWins) <=
							     2 * BITS_PER_CHUNK)
	    break;  // find ideal number of windows (numWins)
	}
	int markersPerWin = numMarkers / numWins;
	for(int i = 0; i < numWins - 1; i++) {
	  setNumMarkersInWindow(windowStartIdx, markersPerWin);
	  windowStartIdx += markersPerWin;
	}
	// last window has different number:
	int markersLastWin = numMarkers - (numWins - 1) * markersPerWin;
	setNumMarkersInWindow(windowStartIdx, markersLastWin);
	windowStartIdx += markersLastWin;

	assert(windowStartIdx == m);
	windowStartMorg = curMapPos;
      }
      else {
	// note: window *won't* include the current marker
	setNumMarkersInWindow(windowStartIdx, numMarkers);
//	float curWindowDist = prevMarker->_mapPos - windowStartMorg;
//	fprintf(stderr, "%lf %d\n", curWindowDist, numMarkers);
	windowStartIdx = m;
	windowStartMorg = curMapPos;
      }
    }

    prevMarker = curMarker;
  }

  // make window for last few markers:
  int curMarkerNum = _allMarkers.length();
  setNumMarkersInWindow(windowStartIdx, curMarkerNum - windowStartIdx);
}

// Sets the last marker number for <prevChromIdx> along with the first and last
// chunk numbers
void Marker::updateInfoPrevChrom(int prevChromIdx, int numMarkersPrevChrom) {
  _lastMarkerNum[prevChromIdx] = _allMarkers.length() - 1;
  // Note: _numHapChunks is presently 1 more than the final chunk index for the
  // chromosome before <prevChromIdx>, i.e., exactly the first index we need
  // here:
  _firstHapChunk[prevChromIdx] = _numHapChunks;
  // Update the total number of haplotype chunks:
  _numHapChunks += getNumHapChunksFor(numMarkersPrevChrom);
  _lastHapChunk[prevChromIdx] = _numHapChunks - 1;
}

// Stores the number of markers within the 0.25cM window: corrects for marker
// density/sparsity in a region and is a somewhat hacky way of correcting for
// LD (each 0.25cM block is treated as one marker).
void Marker::setNumMarkersInWindow(int startMarkerNum, int numMarkers) {
  int endMarker = startMarkerNum + numMarkers - 1;
  for(int i = startMarkerNum; i <= endMarker; i++) {
    _allMarkers[i]->_numSNPsWindow = numMarkers;
  }
  // add end point for this window:
  _hapWindowEnds.append(endMarker);
  float mapCenter = (Marker::getMarker(startMarkerNum)->getMapPos() +
			      Marker::getMarker(endMarker)->getMapPos()) / 2.0f;
  _hapWindowMapCenter.append(mapCenter);
}

// Returns the number of haplotype chunks required to store <numMarkers>
int Marker::getNumHapChunksFor(int numMarkers) {
  int numChunks = numMarkers / BITS_PER_CHUNK;
  if (numMarkers % BITS_PER_CHUNK > 0)
    numChunks++;

  return numChunks;
}

// Returns the number of markers not divisible by the num of bits in a chunk
int Marker::getChunkModMarkers(int numMarkers) {
  return numMarkers % BITS_PER_CHUNK;
}

int Marker::getFirstMarkerNumForChunk(int chromIdx, int chunkNum) {
  int numChunksIntoChrom = chunkNum - getFirstHapChunk(chromIdx);
  return getFirstMarkerNum(chromIdx) + (BITS_PER_CHUNK * numChunksIntoChrom);
}

// Returns the total physical length of the markers that were input
//uint32_t Marker::getTotalPhysLength(bool analyzeChrX) {
//  uint32_t total = 0;
//  // Note: we only include the autosomes and optionally the X chromosome in this
//  // we don't include Y, PAR, or MT
//  int lastChr = CHR_LAST_AUTOSOME;
//  if (analyzeChrX)
//    lastChr = CHR_X;
//  for (int chrom = 1; chrom <= lastChr; chrom++) {
//    if (Marker::getNumChromMarkers(chrom) == 0)
//      continue;
//
//    const Marker *firstMarker =
//			  Marker::getMarker( Marker::getFirstMarkerNum(chrom) );
//    const Marker *lastMarker =
//			  Marker::getMarker( Marker::getLastMarkerNum(chrom) );
//    total += lastMarker->getPhysPos() - firstMarker->getPhysPos();
//  }
//  return total;
//}

// Returns the total genetic length (in Morgans) of the markers that were input
//float Marker::getTotalGenetLength(bool analyzeChrX) {
//  float total = 0.0f;
//  // Note: we only include the autosomes and optionally the X chromosome in this
//  // we don't include Y, PAR, or MT
//  int lastChr = CHR_LAST_AUTOSOME;
//  if (analyzeChrX)
//    lastChr = CHR_X;
//  for (int chrom = 1; chrom <= lastChr; chrom++) {
//    if (Marker::getNumChromMarkers(chrom) == 0)
//      continue;
//
//    const Marker *firstMarker =
//			  Marker::getMarker( Marker::getFirstMarkerNum(chrom) );
//    const Marker *lastMarker =
//			  Marker::getMarker( Marker::getLastMarkerNum(chrom) );
//    total += lastMarker->getMapPos() - firstMarker->getMapPos();
//  }
//  return total;
//}

Marker::Marker(const char *markerName, int chromIdx, float mapPos,
	       float morganDistToPrev, int physPos, const char *alleles,
	       int numAlleles) {
  _name = new char[strlen(markerName)+1];
  strcpy(_name, markerName);
  _chromIdx = chromIdx;
  _physPos = physPos;
  _mapPos = mapPos;

  if (alleles != NULL) {
    _alleles = new char[ strlen(alleles) + 1 ]; // +1 for '\0'
    strcpy(_alleles, alleles);
    _numAlleles = numAlleles;
  }
  else {
    _numAlleles = 0;
  }
}

// Compute allele frequency stats
void Marker::setAlleleFreq(int alleleCount, int totalGenoWithData,
			   bool nonStandardGeno) {
  if (nonStandardGeno) {
    _logAlleleFreq = _logVarAlleleFreq = 1; // illegal log value
    return;
  }

  // calling allele 1 the variant allele, though it need not be:
  float variantFrequency = (float) alleleCount / (2 * totalGenoWithData);
  float referenceFrequency = 1 - variantFrequency;
  if (totalGenoWithData != 0)
    // if we have any data, we should have a valid frequency; otherwise it's
    // nan
    assert(0.0 <= variantFrequency && variantFrequency <= 1.0);

  _logAlleleFreq = log( referenceFrequency );
  _logVarAlleleFreq = log( variantFrequency );
}
>>>>>>> 97c010e3
<|MERGE_RESOLUTION|>--- conflicted
+++ resolved
@@ -1,1600 +1,851 @@
-<<<<<<< HEAD
-// Library for I/O of genetic data
-// Author: Amy Williams <alw289 @ cornell edu>
-//
-// This program is distributed under the terms of the GNU General Public License
-
-#include <stdio.h>
-#include <string.h>
-#include <math.h>
-#include "marker.h"
-
-
-////////////////////////////////////////////////////////////////////////////////
-// initialize static members
-dynarray<Marker *> Marker::_allMarkers(600000);
-dynarray<int> Marker::_omitMarkers;
-bool Marker::_readOnlyOneChrom = false;
-int Marker::_firstStoredMarkerIdx = -1; // by default -1 => not applicable
-int Marker::_numMarkersInFile = 0; // gets updated as we read the file
-dynarray<char *> Marker::_chromNames;
-dynarray<int> Marker::_firstMarkerNum;
-dynarray<int> Marker::_lastMarkerNum;
-dynarray<int> Marker::_firstHapChunk;
-dynarray<int> Marker::_lastHapChunk;
-int Marker::_numHapChunks = 0;
-dynarray<int>    Marker::_hapWindowEnds;
-dynarray<float> Marker::_hapWindowMapCenter;
-
-// Read Reich lab format .snp file
-void Marker::readSNPFile(const char *snpFile, const char *onlyChr, int startPos,
-			 int endPos) {
-  FILE *in = fopen(snpFile, "r");
-  if (!in) {
-    fprintf(stderr, "\n\nERROR: Couldn't open SNP file %s\n", snpFile);
-    perror(snpFile);
-    exit(2);
-  }
-
-  readMarkers(in, onlyChr, /*type=*/ 1, startPos, endPos);
-  fclose(in);
-}
-
-// Read PLINK format .map file
-void Marker::readMapFile(const char *mapFile, const char *onlyChr, int startPos,
-			 int endPos) {
-  FILE *in = fopen(mapFile, "r");
-  if (!in) {
-    fprintf(stderr, "\n\nERROR: Couldn't open map file %s\n", mapFile);
-    perror(mapFile);
-    exit(2);
-  }
-
-  readMarkers(in, onlyChr, /*type=*/ 2, startPos, endPos);
-  fclose(in);
-}
-
-// Read PLINK format .bim file
-void Marker::readBIMFile(const char *bimFile, const char *onlyChr, int startPos,
-			 int endPos) {
-  FILE *in = fopen(bimFile, "r");
-  if (!in) {
-    fprintf(stderr, "\n\nERROR: Couldn't open BIM file %s\n", bimFile);
-    perror(bimFile);
-    exit(2);
-  }
-
-  readMarkers(in, onlyChr, /*type=*/ 3, startPos, endPos);
-  fclose(in);
-}
-
-// Read markers from VCF file (which is required to be gzipped)
-void Marker::readVCFFile(htsFile *vcfIn, tbx_t *index, hts_itr_t *itr,
-			 int startPos, int endPos) {
-  std::string markerName;
-  std::string alleles;
-  std::string tmpStr;
-  int chromIdx = -1;
-  Marker *prevMarker = NULL;
-  int physPos;
-
-  int numMarkersCurChrom = 0;
-
-  // Start parsing the VCF using HTSlib; gives one line at a time:
-  // Go through all the lines in the query region
-  while (tbx_itr_next(vcfIn, index, itr, &vcfIn->line) >= 0) {
-    // string for the current line is in vcfIn->line.s
-    // parse the parts of the string having to do with the marker:
-
-    // read chromosome/contig name:
-    int c;
-    tmpStr.clear();
-    for(c = 0; vcfIn->line.s[c] != '\t'; c++) // to end of the field
-      tmpStr += vcfIn->line.s[c];
-
-    // Note: because we're using the HTS iterator and have given it a region to
-    // iterate over (in PersonIO::readVCF()), we don't need to check whether the
-    // chromosome is relevant here
-
-    // same chromosome as the previous marker?
-    if (chromIdx < 0 || strcmp(tmpStr.c_str(), _chromNames[chromIdx]) != 0) {
-      // new chromosome
-      if (chromIdx >= 0 && _readOnlyOneChrom) {
-	printf("\n\n");
-	printf("ERROR: markers present from multiple chromosomes/contigs.\n");
-	printf("Please specify a chromosome to process with --chr\n");
-	exit(1);
-      }
-
-      int length = c+1; // + 1 due to '\0'
-      char *newChrom = new char[length];
-      strcpy(newChrom, tmpStr.c_str());
-      _chromNames.append(newChrom);
-      chromIdx = _chromNames.length() - 1;
-
-      _firstMarkerNum.append(0);
-      _lastMarkerNum.append(-1);
-      _firstHapChunk.append(0);
-      _lastHapChunk.append(-1);
-    }
-
-    // read physical position:
-    int s = c + 1; // shift to the start of this field
-    tmpStr.clear();
-    for(c = 0; vcfIn->line.s[s+c] != '\t'; c++) // to end of the field
-      tmpStr += vcfIn->line.s[s+c];
-    s += c + 1; // update shift value to the start of the next field
-    physPos = atoi(tmpStr.c_str());
-
-    // Again, due to iterators, we are guaranteed to be in range of startPos and
-    // endPos
-    assert(physPos >= startPos && physPos <= endPos);
-
-    // read marker name:
-    markerName.clear();
-    for(c = 0; vcfIn->line.s[s+c] != '\t'; c++) // to end of the field
-      markerName += vcfIn->line.s[s+c];
-    s += c + 1; // update shift
-
-    // read reference allele:
-    alleles.clear();
-    for(c = 0; vcfIn->line.s[s+c] != '\t'; c++)
-      alleles += vcfIn->line.s[s+c];
-    alleles += ' ';
-    s += c + 1; // update shift
-
-    // read alternate alleles:
-    int numAlleles = 1;
-    for(c = 0; vcfIn->line.s[s+c] != '\t'; c++) {
-      if (vcfIn->line.s[s+c] == ',')
-	alleles += ' ';
-      else
-	alleles += vcfIn->line.s[s+c];
-      numAlleles++;
-    }
-    s += c + 1;
-
-    // TODO: check if the Person type P can handle this number of alleles
-
-    ///////////////////////////////////////////////////////////////////////////
-    // Have data read, now make the Marker and do bookkeeping as needed
-
-    // Note: for VCFs, since we're using iterators, we don't need
-    // _firstStartMarkerIdx?
-
-    // Note: don't have genetic map distance here, so set from physical:
-    float morganDistToPrev = 1.0f;
-    if (prevMarker != NULL && chromIdx == prevMarker->_chromIdx) {
-      morganDistToPrev = (physPos - prevMarker->getPhysPos()) / (100 * 1000000);
-    }
-
-    // TODO: need the ability to read genetic map from other files, require it
-    // for VCFs
-
-    Marker *m = new Marker(markerName.c_str(), chromIdx, /*mapPos=*/ 0.0f,
-			   morganDistToPrev, physPos, alleles.c_str(),
-			   numAlleles);
-
-    if (prevMarker != NULL) {
-      int prevChromIdx = prevMarker->_chromIdx;
-      if (chromIdx == prevChromIdx) {
-	if (physPos == prevMarker->_physPos) {
-	  fprintf(stderr,
-		  "WARNING: marker %s has same position as previous marker\n",
-		  markerName.c_str());
-	}
-      }
-      else { // Have a valid prev chrom?  Update marker/chunk counts
-	// Note: numMarkersCurChrom actually applies to the previous chrom
-	updateInfoPrevChrom(prevChromIdx, numMarkersCurChrom);
-
-	numMarkersCurChrom = 0; // reset
-
-	int curMarkerNum = _allMarkers.length();
-	// about to append the first marker for this chrom to this index:
-	_firstMarkerNum[chromIdx] = curMarkerNum;
-      }
-    }
-    
-    _allMarkers.append(m);
-    numMarkersCurChrom++;
-    prevMarker = m;
-  }
-
-  // Set starting chunk for final chromosome:
-  if (prevMarker != NULL) {
-    int prevChromIdx = prevMarker->_chromIdx;
-    updateInfoPrevChrom(prevChromIdx, numMarkersCurChrom);
-  }
-}
-
-// Prints a .phsnp/.snp (PackedAncestryMap/Eigenstrat format) file
-void Marker::printSNPFile(FILE *out) {
-  int numMarkers = _allMarkers.length();
-  for(int m = 0; m < numMarkers; m++) {
-    Marker *cur = _allMarkers[m];
-
-    if (cur->getNumAlleles() > 2)
-      // these .snp files only support biallelics: skip this marker
-      continue;
-
-    // print SNP id
-    int padSpaces = 20 - strlen(cur->_name);
-    for(int i = 0; i < padSpaces; i++)
-      fprintf(out, " ");
-    fprintf(out, "%s", cur->_name);
-
-    // print chromosome
-    padSpaces = 4 - strlen(cur->getChromName());
-    for(int i = 0; i < padSpaces; i++)
-      fprintf(out, " ");
-    fprintf(out, "%s", cur->getChromName());
-
-    // print genetic position
-    fprintf(out, "        %1.12f", cur->_mapPos);
-
-    // print physical position
-    fprintf(out, "       ");
-    for(int cap = 100000000; cap > 0 && cur->_physPos < cap; cap /= 10)
-      fprintf(out, " ");
-    fprintf(out, "%d", cur->_physPos);
-
-    // print alleles
-    fprintf(out, " %s\n", cur->_alleles);
-  }
-}
-
-// Prints the first 5 columns of an IMPUTE2 format .haps file (i.e., SNP
-// information)
-void Marker::printImpute2Prefix(FILE *out, int markerNum) {
-  Marker *cur = _allMarkers[markerNum];
-
-  if (cur->getNumAlleles() > 2)
-    // IMPUTE2 format only supports biallelic SNPs: skip
-    return;
-
-  // IMPUTE2 format uses the opposite numerical encoding to Eigenstrat and
-  // packed Ancestrymap formats, so we flip the allele order here:
-  fprintf(out, "%s %s %d %s", cur->getChromName(), cur->getName(),
-	  cur->getPhysPos(), cur->_alleles);
-}
-
-// Print, in gzipped format, the first 5 columns of an IMPUTE2 format .haps
-// file (i.e., SNP information)
-void Marker::printGzImpute2Prefix(gzFile out, int markerNum) {
-  Marker *cur = _allMarkers[markerNum];
-
-  if (cur->getNumAlleles() > 2)
-    // IMPUTE2 format only supports biallelic SNPs: skip
-    return;
-
-  // IMPUTE2 format uses the opposite numerical encoding to Eigenstrat and
-  // packed Ancestrymap formats, so we flip the allele order here:
-  gzprintf(out, "%s %s %d %s", cur->getChromName(), cur->getName(),
-	   cur->getPhysPos(), cur->_alleles);
-}
-
-// TODO: comment, including on return value
-bool skipWhitespace(char *curBuf, int &bind, size_t nread, const int BUF_SIZE) {
-  for ( ; (curBuf[bind] == ' ' ||curBuf[bind] == '\t') && bind < nread; bind++);
-  if (bind == nread) {
-    if (nread < BUF_SIZE) // done reading file
-      return -1; // EOF (or potentially error) reached
-    else { // more to read
-      // TODO!
-//      nread = fread(curBuf, sizeof(char), BUF_SIZE, in);
-      return 0;
-    }
-  }
-  else if (curBuf[bind] == EOF) // done reading file? end loop
-    return -1;
-
-  return 1;
-}
-
-// Helper function for setting appropriate null character points
-// TODO : naming of function
-// Switch "buf_ind " to "bind"
-int readDoubleBuffer(FILE *in, char *field, char *curBuf, char *nextBuf, int BUF_SIZE, int buf_ind, size_t nread){
-    // First skip leading whitespace...
-    int status = skipWhitespace(curBuf, buf_ind, nread, BUF_SIZE);
-    if (status < 0) return status; // We have reached EOF
-    int mstart = buf_ind;
-    field = &curBuf[mstart];
-    for ( ; !isspace(curBuf[buf_ind]) && buf_ind < nread; buf_ind++)
-    ;	 
-    if (buf_ind == nread) {
-      // reached end of curBuf and markerName is incomplete; copy into
-      // <nextBuf> and then read more into that buffer
-      int numCpy = nread - mstart;
-      strncpy(nextBuf, field, nread - mstart);
-      fread(&nextBuf[numCpy], sizeof(char), BUF_SIZE - numCpy, in);
-      field = &nextBuf[0];
-
-      char *tmpBuf = curBuf;
-      curBuf = nextBuf;
-      nextBuf = tmpBuf;
-      // now get the end of the field
-      buf_ind = numCpy;
-      for ( ; !isspace(curBuf[buf_ind]) && buf_ind < nread; buf_ind++);
-    }
-
-		// TODO: print error message if this doesn't hold?
-    assert(buf_ind < nread); 
-
-    // null terminate field by inserting '\0' in curBuf:
-    curBuf[buf_ind] = '\0';  
-
-    // Return the current buffer index so that we can pick up where we left off
-    return buf_ind;
-}
-
-
-// Read marker/genetic map definition file of the following formats:
-// If type == 1, reads Reich lab format .snp file
-// If type == 2, reads PLINK format .map file
-// If type == 3, reads PLINK format .bim file
-void Marker::readMarkers(FILE *in, const char *onlyChr, int type, int startPos,
-			 int endPos) {
-  const int BUF_SIZE = 2048;
-  char buf1[BUF_SIZE], buf2[BUF_SIZE];
-  char *curBuf, *nextBuf;
-  size_t nread; // number of chars read into <curBuf>
-  int bind = 0; // current buffer index in <curBuf> (during parsing below)
-  // TODO: we could realistically only have one "field pointer right?"
-  // aab227 : set all to null so no warnings
-  char *markerNameX = NULL;
-  char *chromNameX = NULL;
-  char *tmpStrX = NULL;
-  std::string markerName;
-  std::string chromName;
-  std::string tmpStr;
-  int chromIdx = -1;
-  Marker *prevMarker = NULL;
-  float mapPos;
-  int physPos;
-  char alleles[4] = "Z Z"; // initially
-
-  int numMarkersCurChrom = 0;
-
-  // set genetic positions from physical?  Yes if all genetic positions are 0
-  int setGenetFromPhys = -1;
-
-  curBuf = buf1;
-  nextBuf = buf2;
-  nread = fread(curBuf, sizeof(char), BUF_SIZE, in);
-
-  while (1) {
-    // Note: I assume the map positions are in Morgans per the spec of both
-    // the Reich lab SNP file format and the spec of the PLINK .map file format
-    if (type == 1) {
-
-      // get the marker name
-      bind = readDoubleBuffer(in, markerNameX, curBuf, nextBuf, BUF_SIZE, bind, nread);
-      if (bind < 0) break;
-      // Actually setting the markername from the char pointer
-      markerName.assign(markerNameX);
-
-      // get the chromosome name
-      bind = readDoubleBuffer(in, chromNameX, curBuf, nextBuf, BUF_SIZE, bind, nread);
-      if (bind < 0) break;
-      // setting the chomosome name
-      chromName.assign(chromNameX);
-
-      // get the genetic map position
-      bind = readDoubleBuffer(in, tmpStrX, curBuf, nextBuf, BUF_SIZE, bind, nread);
-      if (bind < 0) break;
-      // Reading in the float for map posittion
-      tmpStr.assign(tmpStrX);
-      mapPos = atof(tmpStr.c_str());
-
-      // Get the physical position of the variant
-      bind = readDoubleBuffer(in, tmpStrX, curBuf, nextBuf, BUF_SIZE, bind, nread);
-      if (bind < 0) break;
-      tmpStr.assign(tmpStrX);
-      physPos = atoi(tmpStr.c_str());
-
-      // // // readToken(in, markerName); // read marker name
-      // // if (fgetc(in) == EOF) break; // done reading file 
-
-      // readToken(in, chromName);  // read chromosome name
-      // readToken(in, tmpStr);     // read map position, then convert to float
-      // mapPos = atof(tmpStr.c_str());
-      // readToken(in, tmpStr);     // read physical position, then convert to int
-      // physPos = atoi(tmpStr.c_str());
-
-      // this loop ends when the allele gets read:
-      while(isspace(alleles[0] = fgetc(in))); // read first allele
-      char c = fgetc(in);
-      if (c != ' ' && c != '\t') {
-				fprintf(stderr, "ERROR: alleles expected to be single characters\n");
-				fprintf(stderr, "At marker %s\n", markerName.c_str());
-				exit(1);
-      }
-      // Note: index 1 is a space
-      while(isspace(alleles[2] = fgetc(in))); // read second allele
-
-      // read to the end of the line
-      while (isspace(c = fgetc(in)) && c != '\n' && c != EOF);
-
-      if (c == EOF) break; // done reading file
-      else if (c != '\n') {
-				fprintf(stderr, "ERROR: extra characters on line for marker %s\n",
-					markerName.c_str());
-				exit(1);
-      }
-    }
-    else if (type == 2 || type == 3) {
-      // TODO : remove dependence on this single character...
-      char c; 
-      // c = readToken(in, chromName); // read chromosome
-      // if (c == EOF) // done reading file
-
-      // read in the chromosome name
-      bind = readDoubleBuffer(in, chromNameX, curBuf, nextBuf, BUF_SIZE, bind, nread);
-      if (bind < 0) break;
-      chromName.assign(chromNameX);
-
-      // read in the marker name
-      bind = readDoubleBuffer(in, markerNameX, curBuf, nextBuf, BUF_SIZE, bind, nread);
-      if (bind < 0) break;
-      markerName.assign(markerNameX);
-
-      // readToken(in, markerName); // read marker name
-      // readToken(in, tmpStr);     // read map position, then convert to float
-      // mapPos = atof(tmpStr.c_str());
-
-      // read in genetic map position
-      bind = readDoubleBuffer(in, tmpStrX, curBuf, nextBuf, BUF_SIZE, bind, nread);
-      if (bind < 0) break;
-      tmpStr.assign(tmpStrX);
-      mapPos = atof(tmpStr.c_str());
-
-      // readToken(in, tmpStr);     // read physical position, then convert to int
-      // physPos = atoi(tmpStr.c_str());
-
-      // read in physical position
-      bind = readDoubleBuffer(in, tmpStrX, curBuf, nextBuf, BUF_SIZE, bind, nread);
-      if (bind < 0) break;
-      tmpStr.assign(tmpStrX);
-      physPos = atof(tmpStr.c_str());
-
-
-      if (type == 3) { // for .bim files, must read alleles
-	// this loop ends when the allele gets read:
-	while(isspace(alleles[0] = fgetc(in))); // read first allele
-	c = fgetc(in);
-	if (c != ' ' && c != '\t') {
-	  fprintf(stderr, "ERROR: alleles expected to be single characters\n");
-	  fprintf(stderr, "At marker %s\n", markerName.c_str());
-	  exit(1);
-	}
-	// Note: index 1 is a space
-	while(isspace(alleles[2] = fgetc(in))); // read second allele
-      }
-
-      // read to the end of the line
-      while (isspace(c = fgetc(in)) && c != '\n' && c != EOF);
-
-      if (c == EOF)
-	break; // done reading file
-      else if (c != '\n') {
-	fprintf(stderr, "ERROR: extra characters on line for marker %s\n",
-		markerName.c_str());
-	exit(1);
-      }
-    }
-    else {
-      fprintf(stderr, "ERROR: unknown marker file type %d!\n", type);
-      exit(2);
-    }
-
-    _numMarkersInFile++;
-
-    if (onlyChr != NULL && strcmp(chromName.c_str(), onlyChr) != 0) {
-      // only keeping markers on <onlyChr> -- skip
-      continue;
-    }
-
-    // Is the physical position missing?  If so, omit this marker
-    if (physPos == 0) {
-      fprintf(stderr, "Omitting marker %s: missing physical position\n",
-	      markerName.c_str());
-      if (_allMarkers.length() > 0) {
-	// only track omit markers when we have some markers prior to it that
-	// we *are* storing (i.e., when _allMarkers.length() > 0); those
-	// previous to the markers that we are storing will be omitted using
-	// the mechanism that skips markers we don't store
-	int curIndex = _allMarkers.length();
-	_omitMarkers.append(curIndex);
-      }
-      continue;
-    }
-
-    if (physPos < startPos || physPos > endPos) {
-      // marker outside of range to be inspected
-      continue;
-    }
-
-    // same chromosome as the previous marker?
-    if (chromIdx < 0 || strcmp(chromName.c_str(), _chromNames[chromIdx]) != 0) {
-      // new chromosome
-      if (chromIdx >= 0 && _readOnlyOneChrom) {
-	printf("\n\n");
-	printf("ERROR: markers present from multiple chromosomes/contigs.\n");
-	printf("Please specify a chromosome to process with --chr\n");
-	exit(1);
-      }
-
-      char *newChrom = new char[ chromName.length() + 1 ]; // + 1 due to '\0'
-      strcpy(newChrom, chromName.c_str());
-      _chromNames.append(newChrom);
-      chromIdx = _chromNames.length() - 1;
-
-      _firstMarkerNum.append(0);
-      _lastMarkerNum.append(-1);
-      _firstHapChunk.append(0);
-      _lastHapChunk.append(-1);
-    }
-
-    if (_allMarkers.length() == 0) {
-      _firstStoredMarkerIdx = _numMarkersInFile - 1;
-    }
-
-    float morganDistToPrev = 1.0f;
-    if (prevMarker != NULL && chromIdx == prevMarker->_chromIdx) {
-      // on second marker? update setGenetFromPhys
-      if (_allMarkers.length() == 1) {
-	if (prevMarker->getMapPos() == 0.0f && mapPos == 0.0f) {
-	  setGenetFromPhys = 1;
-	  printf("WARNING: Setting genetic position from physical\n");
-	}
-	else
-	  setGenetFromPhys = 0;
-      }
-      if (setGenetFromPhys) {
-	if (mapPos != 0.0f) {
-	  fprintf(stderr, "ERROR: some markers have non-zero genetic position and cannot be used\n");
-	  fprintf(stderr, "To force them to be dropped, set their physical position to 0\n");
-	  exit(1);
-	}
-	// 1 cM per Mb
-	morganDistToPrev = (physPos - prevMarker->getPhysPos()) /
-								(100 * 1000000);
-      }
-      else {
-	morganDistToPrev = mapPos - prevMarker->getMapPos();
-      }
-    }
-    // Note: if alleles == NULL, the numAlleles argument will be ignored
-    Marker *m = new Marker(markerName.c_str(), chromIdx, mapPos,
-			   morganDistToPrev, physPos,
-			   (type == 2) ? NULL : alleles, /*numAlleles=*/ 2);
-
-    if (prevMarker != NULL) {
-      int prevChromIdx = prevMarker->_chromIdx;
-      if (chromIdx == prevChromIdx) {
-	if (mapPos < prevMarker->_mapPos || physPos < prevMarker->_physPos) {
-	  fprintf(stderr,
-		  "ERROR: marker %s has position before previous marker!\n",
-		  markerName.c_str());
-	  exit(1);
-	}
-	else if (physPos == prevMarker->_physPos) {
-	  fprintf(stderr,
-		  "WARNING: marker %s has same position as previous marker\n",
-		  markerName.c_str());
-	}
-
-	// For hotspot-based windows selection
-//	float genetDistToPrev = mapPos - prevMarker->_mapPos;
-//	int distToPrev = physPos - prevMarker->_physPos;
-//	float MorgPerMb = genetDistToPrev / ((float) distToPrev / 1000000);
-//	if (MorgPerMb >= .1) { // >= 10 cM/Mb?
-//	  // hotspot!
-//	  int curMarkerNum = _allMarkers.length();
-//	  // note: window *won't* include the current marker
-//	  setNumMarkersInWindow(windowStartIdx, curMarkerNum - windowStartIdx);
-//	  float curWindowDist = mapPos - windowStartMorg;
-//	  fprintf(stderr, "%lf %d\n", curWindowDist,
-//		  curMarkerNum - windowStartIdx);
-//	  windowStartIdx = curMarkerNum;
-//	  windowStartMorg = mapPos;
-//	}
-      }
-      else { // Have a valid prev chrom?  Update marker/chunk counts
-	// Note: numMarkersCurChrom actually applies to the previous chrom
-	updateInfoPrevChrom(prevChromIdx, numMarkersCurChrom);
-
-	numMarkersCurChrom = 0; // reset
-
-	int curMarkerNum = _allMarkers.length();
-	// about to append the first marker for this chrom to this index:
-	_firstMarkerNum[chromIdx] = curMarkerNum;
-      }
-    }
-
-    _allMarkers.append(m);
-    numMarkersCurChrom++;
-    prevMarker = m;
-  }
-
-  // Set starting chunk for final chromosome:
-  if (prevMarker != NULL) {
-    int prevChromIdx = prevMarker->_chromIdx;
-    updateInfoPrevChrom(prevChromIdx, numMarkersCurChrom);
-  }
-}
-
-
-// Updates the size and location of windows so that the first window starts
-// at <initOffset> and each subsequent has size <windowNumMarkers>.
-void Marker::updateWindows(int initOffset, int windowNumMarkers) {
-  _hapWindowEnds.clear();
-  _hapWindowMapCenter.clear();
-  if (initOffset > 0)
-    setNumMarkersInWindow(0, /*numMarkers=*/ initOffset);
-  // NOTE: this is *not* chromosome-aware, but that's OK since we only phase one
-  // chromosome at a time.
-  int totalMarkers = _allMarkers.length();
-  for(int m = initOffset; m < totalMarkers; m += windowNumMarkers) {
-    if (m + windowNumMarkers > totalMarkers)
-      setNumMarkersInWindow(m, totalMarkers - m);
-    else
-      setNumMarkersInWindow(m, windowNumMarkers);
-  }
-}
-
-// This is no longer used:
-// Updates the size and location of windows based on genetic distance, requiring
-// each window to be at least windowLengthMorgans long in genetic distance and
-// to have a minimum of minNumMarkers.
-void Marker::updateWindowsMap(int initOffset, float windowLengthMorgans,
-			      int minNumMarkers) {
-  _hapWindowEnds.clear();
-  _hapWindowMapCenter.clear();
-  if (initOffset > 0)
-    setNumMarkersInWindow(0, /*numMarkers=*/ initOffset);
-
-  int windowStartIdx = 0;
-  float windowStartMorg = 0.0f;
-  const Marker *prevMarker = NULL;
-
-  int totalMarkers = _allMarkers.length();
-  for(int m = initOffset; m < totalMarkers; m++) {
-    const Marker *curMarker = Marker::getMarker(m);
-    float curMapPos = curMarker->getMapPos();
-
-    if (m == initOffset) {
-      windowStartMorg = curMapPos;
-    }
-    else {
-      int prevChromIdx = prevMarker->_chromIdx;
-      if (curMarker->_chromIdx != prevChromIdx) {
-	assert(curMarker->_chromIdx > prevChromIdx);
-
-	// note: window *won't* include the current marker
-	setNumMarkersInWindow(windowStartIdx, m - windowStartIdx);
-	windowStartIdx = m;
-	windowStartMorg = curMapPos;
-      }
-    }
-
-    if (curMapPos - windowStartMorg > windowLengthMorgans &&
-					  m - windowStartIdx >= minNumMarkers) {
-      int numMarkers = m - windowStartIdx;
-
-      if ((uint32_t) numMarkers > 2 * BITS_PER_CHUNK) {
-	// find the ideal number of windows to divided this into
-	int numWins = 2;
-	for( ; ; numWins++) {
-	  if ((uint32_t) numMarkers / numWins <= 2 * BITS_PER_CHUNK &&
-	      (uint32_t) numMarkers - (numWins - 1) * (numMarkers / numWins) <=
-							     2 * BITS_PER_CHUNK)
-	    break;  // find ideal number of windows (numWins)
-	}
-	int markersPerWin = numMarkers / numWins;
-	for(int i = 0; i < numWins - 1; i++) {
-	  setNumMarkersInWindow(windowStartIdx, markersPerWin);
-	  windowStartIdx += markersPerWin;
-	}
-	// last window has different number:
-	int markersLastWin = numMarkers - (numWins - 1) * markersPerWin;
-	setNumMarkersInWindow(windowStartIdx, markersLastWin);
-	windowStartIdx += markersLastWin;
-
-	assert(windowStartIdx == m);
-	windowStartMorg = curMapPos;
-      }
-      else {
-	// note: window *won't* include the current marker
-	setNumMarkersInWindow(windowStartIdx, numMarkers);
-//	float curWindowDist = prevMarker->_mapPos - windowStartMorg;
-//	fprintf(stderr, "%lf %d\n", curWindowDist, numMarkers);
-	windowStartIdx = m;
-	windowStartMorg = curMapPos;
-      }
-    }
-
-    prevMarker = curMarker;
-  }
-
-  // make window for last few markers:
-  int curMarkerNum = _allMarkers.length();
-  setNumMarkersInWindow(windowStartIdx, curMarkerNum - windowStartIdx);
-}
-
-// Sets the last marker number for <prevChromIdx> along with the first and last
-// chunk numbers
-void Marker::updateInfoPrevChrom(int prevChromIdx, int numMarkersPrevChrom) {
-  _lastMarkerNum[prevChromIdx] = _allMarkers.length() - 1;
-  // Note: _numHapChunks is presently 1 more than the final chunk index for the
-  // chromosome before <prevChromIdx>, i.e., exactly the first index we need
-  // here:
-  _firstHapChunk[prevChromIdx] = _numHapChunks;
-  // Update the total number of haplotype chunks:
-  _numHapChunks += getNumHapChunksFor(numMarkersPrevChrom);
-  _lastHapChunk[prevChromIdx] = _numHapChunks - 1;
-}
-
-// Stores the number of markers within the 0.25cM window: corrects for marker
-// density/sparsity in a region and is a somewhat hacky way of correcting for
-// LD (each 0.25cM block is treated as one marker).
-void Marker::setNumMarkersInWindow(int startMarkerNum, int numMarkers) {
-  int endMarker = startMarkerNum + numMarkers - 1;
-  for(int i = startMarkerNum; i <= endMarker; i++) {
-    _allMarkers[i]->_numSNPsWindow = numMarkers;
-  }
-  // add end point for this window:
-  _hapWindowEnds.append(endMarker);
-  float mapCenter = (Marker::getMarker(startMarkerNum)->getMapPos() +
-			      Marker::getMarker(endMarker)->getMapPos()) / 2.0f;
-  _hapWindowMapCenter.append(mapCenter);
-}
-
-// Returns the number of haplotype chunks required to store <numMarkers>
-int Marker::getNumHapChunksFor(int numMarkers) {
-  int numChunks = numMarkers / BITS_PER_CHUNK;
-  if (numMarkers % BITS_PER_CHUNK > 0)
-    numChunks++;
-
-  return numChunks;
-}
-
-// Returns the number of markers not divisible by the num of bits in a chunk
-int Marker::getChunkModMarkers(int numMarkers) {
-  return numMarkers % BITS_PER_CHUNK;
-}
-
-int Marker::getFirstMarkerNumForChunk(int chromIdx, int chunkNum) {
-  int numChunksIntoChrom = chunkNum - getFirstHapChunk(chromIdx);
-  return getFirstMarkerNum(chromIdx) + (BITS_PER_CHUNK * numChunksIntoChrom);
-}
-
-// Returns the total physical length of the markers that were input
-//uint32_t Marker::getTotalPhysLength(bool analyzeChrX) {
-//  uint32_t total = 0;
-//  // Note: we only include the autosomes and optionally the X chromosome in this
-//  // we don't include Y, PAR, or MT
-//  int lastChr = CHR_LAST_AUTOSOME;
-//  if (analyzeChrX)
-//    lastChr = CHR_X;
-//  for (int chrom = 1; chrom <= lastChr; chrom++) {
-//    if (Marker::getNumChromMarkers(chrom) == 0)
-//      continue;
-//
-//    const Marker *firstMarker =
-//			  Marker::getMarker( Marker::getFirstMarkerNum(chrom) );
-//    const Marker *lastMarker =
-//			  Marker::getMarker( Marker::getLastMarkerNum(chrom) );
-//    total += lastMarker->getPhysPos() - firstMarker->getPhysPos();
-//  }
-//  return total;
-//}
-
-// Returns the total genetic length (in Morgans) of the markers that were input
-//float Marker::getTotalGenetLength(bool analyzeChrX) {
-//  float total = 0.0f;
-//  // Note: we only include the autosomes and optionally the X chromosome in this
-//  // we don't include Y, PAR, or MT
-//  int lastChr = CHR_LAST_AUTOSOME;
-//  if (analyzeChrX)
-//    lastChr = CHR_X;
-//  for (int chrom = 1; chrom <= lastChr; chrom++) {
-//    if (Marker::getNumChromMarkers(chrom) == 0)
-//      continue;
-//
-//    const Marker *firstMarker =
-//			  Marker::getMarker( Marker::getFirstMarkerNum(chrom) );
-//    const Marker *lastMarker =
-//			  Marker::getMarker( Marker::getLastMarkerNum(chrom) );
-//    total += lastMarker->getMapPos() - firstMarker->getMapPos();
-//  }
-//  return total;
-//}
-
-Marker::Marker(const char *markerName, int chromIdx, float mapPos,
-	       float morganDistToPrev, int physPos, const char *alleles,
-	       int numAlleles) {
-  _name = new char[strlen(markerName)+1];
-  strcpy(_name, markerName);
-  _chromIdx = chromIdx;
-  _physPos = physPos;
-  _mapPos = mapPos;
-
-  if (alleles != NULL) {
-    _alleles = new char[ strlen(alleles) + 1 ]; // +1 for '\0'
-    strcpy(_alleles, alleles);
-    _numAlleles = numAlleles;
-  }
-  else {
-    _numAlleles = 0;
-  }
-}
-
-// Compute allele frequency stats
-void Marker::setAlleleFreq(int alleleCount, int totalGenoWithData) {
-  // calling allele 1 the variant allele, though it need not be:
-  float variantFrequency = (float) alleleCount / (2 * totalGenoWithData);
-  float referenceFrequency = 1 - variantFrequency;
-  if (totalGenoWithData != 0)
-    // if we have any data, we should have a valid frequency; otherwise it's
-    // nan
-    assert(0.0 <= variantFrequency && variantFrequency <= 1.0);
-
-  _logAlleleFreq = log( referenceFrequency );
-  _logVarAlleleFreq = log( variantFrequency );
-}
-=======
-// Library for I/O of genetic data
-// Author: Amy Williams <alw289  cornell edu>
-//
-// This program is distributed under the terms of the GNU General Public License
-
-#include <stdio.h>
-#include <string.h>
-#include <math.h>
-#include "marker.h"
-
-
-////////////////////////////////////////////////////////////////////////////////
-// initialize static members
-dynarray<Marker *> Marker::_allMarkers(600000);
-dynarray<int> Marker::_omitMarkers;
-bool Marker::_readOnlyOneChrom = false;
-int Marker::_firstStoredMarkerIdx = -1; // by default -1 => not applicable
-int Marker::_numMarkersInFile = 0; // gets updated as we read the file
-dynarray<char *> Marker::_chromNames;
-dynarray<int> Marker::_firstMarkerNum;
-dynarray<int> Marker::_lastMarkerNum;
-dynarray<int> Marker::_firstHapChunk;
-dynarray<int> Marker::_lastHapChunk;
-int Marker::_numHapChunks = 0;
-dynarray<int>    Marker::_hapWindowEnds;
-dynarray<float> Marker::_hapWindowMapCenter;
-
-// Read Reich lab format .snp file
-void Marker::readSNPFile(const char *snpFile, const char *onlyChr, int startPos,
-			 int endPos) {
-  FILE *in = fopen(snpFile, "r");
-  if (!in) {
-    fprintf(stderr, "\n\nERROR: Couldn't open SNP file %s\n", snpFile);
-    perror(snpFile);
-    exit(2);
-  }
-
-  readMarkers(in, onlyChr, /*type=*/ 1, startPos, endPos);
-  fclose(in);
-}
-
-// Read PLINK format .map file
-void Marker::readMapFile(const char *mapFile, const char *onlyChr, int startPos,
-			 int endPos) {
-  FILE *in = fopen(mapFile, "r");
-  if (!in) {
-    fprintf(stderr, "\n\nERROR: Couldn't open map file %s\n", mapFile);
-    perror(mapFile);
-    exit(2);
-  }
-
-  readMarkers(in, onlyChr, /*type=*/ 2, startPos, endPos);
-  fclose(in);
-}
-
-// Read PLINK format .bim file
-void Marker::readBIMFile(const char *bimFile, const char *onlyChr, int startPos,
-			 int endPos) {
-  FILE *in = fopen(bimFile, "r");
-  if (!in) {
-    fprintf(stderr, "\n\nERROR: Couldn't open BIM file %s\n", bimFile);
-    perror(bimFile);
-    exit(2);
-  }
-
-  readMarkers(in, onlyChr, /*type=*/ 3, startPos, endPos);
-  fclose(in);
-}
-
-// Read markers from VCF file (which is required to be gzipped)
-void Marker::readVCFFile(htsFile *vcfIn, tbx_t *index, hts_itr_t *itr,
-			 int startPos, int endPos) {
-  std::string markerName;
-  std::string alleles;
-  std::string tmpStr;
-  int chromIdx = -1;
-  Marker *prevMarker = NULL;
-  int physPos;
-
-  int numMarkersCurChrom = 0;
-
-  // Start parsing the VCF using HTSlib; gives one line at a time:
-  // Go through all the lines in the query region
-  while (tbx_itr_next(vcfIn, index, itr, &vcfIn->line) >= 0) {
-    // string for the current line is in vcfIn->line.s
-    // parse the parts of the string having to do with the marker:
-
-    // read chromosome/contig name:
-    int c;
-    tmpStr.clear();
-    for(c = 0; vcfIn->line.s[c] != '\t'; c++) // to end of the field
-      tmpStr += vcfIn->line.s[c];
-
-    // Note: because we're using the HTS iterator and have given it a region to
-    // iterate over (in PersonIO::readVCF()), we don't need to check whether the
-    // chromosome is relevant here
-
-    // same chromosome as the previous marker?
-    if (chromIdx < 0 || strcmp(tmpStr.c_str(), _chromNames[chromIdx]) != 0) {
-      // new chromosome
-      if (chromIdx >= 0 && _readOnlyOneChrom) {
-	printf("\n\n");
-	printf("ERROR: markers present from multiple chromosomes/contigs.\n");
-	printf("Please specify a chromosome to process with --chr\n");
-	exit(1);
-      }
-
-      int length = c+1; // + 1 due to '\0'
-      char *newChrom = new char[length];
-      strcpy(newChrom, tmpStr.c_str());
-      _chromNames.append(newChrom);
-      chromIdx = _chromNames.length() - 1;
-
-      _firstMarkerNum.append(0);
-      _lastMarkerNum.append(-1);
-      _firstHapChunk.append(0);
-      _lastHapChunk.append(-1);
-    }
-
-    // read physical position:
-    int s = c + 1; // shift to the start of this field
-    tmpStr.clear();
-    for(c = 0; vcfIn->line.s[s+c] != '\t'; c++) // to end of the field
-      tmpStr += vcfIn->line.s[s+c];
-    s += c + 1; // update shift value to the start of the next field
-    physPos = atoi(tmpStr.c_str());
-
-    // Again, due to iterators, we are guaranteed to be in range of startPos and
-    // endPos
-    assert(physPos >= startPos && physPos <= endPos);
-
-    // read marker name:
-    markerName.clear();
-    for(c = 0; vcfIn->line.s[s+c] != '\t'; c++) // to end of the field
-      markerName += vcfIn->line.s[s+c];
-    s += c + 1; // update shift
-
-    // read reference allele:
-    alleles.clear();
-    for(c = 0; vcfIn->line.s[s+c] != '\t'; c++)
-      alleles += vcfIn->line.s[s+c];
-    alleles += ' ';
-    s += c + 1; // update shift
-
-    // read alternate alleles:
-    int numAlleles = 1;
-    for(c = 0; vcfIn->line.s[s+c] != '\t'; c++) {
-      if (vcfIn->line.s[s+c] == ',')
-	alleles += ' ';
-      else
-	alleles += vcfIn->line.s[s+c];
-      numAlleles++;
-    }
-    s += c + 1;
-
-    // TODO: check if the Person type P can handle this number of alleles
-
-    ///////////////////////////////////////////////////////////////////////////
-    // Have data read, now make the Marker and do bookkeeping as needed
-
-    // Note: for VCFs, since we're using iterators, we don't need
-    // _firstStartMarkerIdx?
-
-    // Note: don't have genetic map distance here, so set from physical:
-    float morganDistToPrev = 1.0f;
-    if (prevMarker != NULL && chromIdx == prevMarker->_chromIdx) {
-      morganDistToPrev = (physPos - prevMarker->getPhysPos()) / (100 * 1000000);
-    }
-
-    // TODO: need the ability to read genetic map from other files, require it
-    // for VCFs
-
-    Marker *m = new Marker(markerName.c_str(), chromIdx, /*mapPos=*/ 0.0f,
-			   morganDistToPrev, physPos, alleles.c_str(),
-			   numAlleles);
-
-    if (prevMarker != NULL) {
-      int prevChromIdx = prevMarker->_chromIdx;
-      if (chromIdx == prevChromIdx) {
-	if (physPos == prevMarker->_physPos) {
-	  fprintf(stderr,
-		  "WARNING: marker %s has same position as previous marker\n",
-		  markerName.c_str());
-	}
-      }
-      else { // Have a valid prev chrom?  Update marker/chunk counts
-	// Note: numMarkersCurChrom actually applies to the previous chrom
-	updateInfoPrevChrom(prevChromIdx, numMarkersCurChrom);
-
-	numMarkersCurChrom = 0; // reset
-
-	int curMarkerNum = _allMarkers.length();
-	// about to append the first marker for this chrom to this index:
-	_firstMarkerNum[chromIdx] = curMarkerNum;
-      }
-    }
-    
-    _allMarkers.append(m);
-    numMarkersCurChrom++;
-    prevMarker = m;
-  }
-
-  // Set starting chunk for final chromosome:
-  if (prevMarker != NULL) {
-    int prevChromIdx = prevMarker->_chromIdx;
-    updateInfoPrevChrom(prevChromIdx, numMarkersCurChrom);
-  }
-}
-
-// Prints a .phsnp/.snp (PackedAncestryMap/Eigenstrat format) file
-void Marker::printSNPFile(FILE *out) {
-  int numMarkers = _allMarkers.length();
-  for(int m = 0; m < numMarkers; m++) {
-    Marker *cur = _allMarkers[m];
-
-    if (cur->getNumAlleles() > 2)
-      // these .snp files only support biallelics: skip this marker
-      continue;
-
-    // print SNP id
-    int padSpaces = 20 - strlen(cur->_name);
-    for(int i = 0; i < padSpaces; i++)
-      fprintf(out, " ");
-    fprintf(out, "%s", cur->_name);
-
-    // print chromosome
-    padSpaces = 4 - strlen(cur->getChromName());
-    for(int i = 0; i < padSpaces; i++)
-      fprintf(out, " ");
-    fprintf(out, "%s", cur->getChromName());
-
-    // print genetic position
-    fprintf(out, "        %1.12f", cur->_mapPos);
-
-    // print physical position
-    fprintf(out, "       ");
-    for(int cap = 100000000; cap > 0 && cur->_physPos < cap; cap /= 10)
-      fprintf(out, " ");
-    fprintf(out, "%d", cur->_physPos);
-
-    // print alleles
-    fprintf(out, " %s\n", cur->_alleles);
-  }
-}
-
-// Prints the first 5 columns of an IMPUTE2 format .haps file (i.e., SNP
-// information)
-void Marker::printImpute2Prefix(FILE *out, int markerNum) {
-  Marker *cur = _allMarkers[markerNum];
-
-  if (cur->getNumAlleles() > 2)
-    // IMPUTE2 format only supports biallelic SNPs: skip
-    return;
-
-  // IMPUTE2 format uses the opposite numerical encoding to Eigenstrat and
-  // packed Ancestrymap formats, so we flip the allele order here:
-  fprintf(out, "%s %s %d %s", cur->getChromName(), cur->getName(),
-	  cur->getPhysPos(), cur->_alleles);
-}
-
-// Print, in gzipped format, the first 5 columns of an IMPUTE2 format .haps
-// file (i.e., SNP information)
-void Marker::printGzImpute2Prefix(gzFile out, int markerNum) {
-  Marker *cur = _allMarkers[markerNum];
-
-  if (cur->getNumAlleles() > 2)
-    // IMPUTE2 format only supports biallelic SNPs: skip
-    return;
-
-  // IMPUTE2 format uses the opposite numerical encoding to Eigenstrat and
-  // packed Ancestrymap formats, so we flip the allele order here:
-  gzprintf(out, "%s %s %d %s", cur->getChromName(), cur->getName(),
-	   cur->getPhysPos(), cur->_alleles);
-}
-
-// Read marker/genetic map definition file of the following formats:
-// If type == 1, reads Reich lab format .snp file
-// If type == 2, reads PLINK format .map file
-// If type == 3, reads PLINK format .bim file
-void Marker::readMarkers(FILE *in, const char *onlyChr, int type, int startPos,
-			 int endPos) {
-  std::string markerName;
-  std::string chromName;
-  std::string tmpStr;
-  int chromIdx = -1;
-  Marker *prevMarker = NULL;
-  float mapPos;
-  int physPos;
-  char alleles[4] = "Z Z"; // initially
-
-  int numMarkersCurChrom = 0;
-
-  // set genetic positions from physical?  Yes if all genetic positions are 0
-  int setGenetFromPhys = -1;
-
-  while (1) {
-    // Note: I assume the map positions are in Morgans per the spec of both
-    // the Reich lab SNP file format and the spec of the PLINK .map file format
-    if (type == 1) {
-      char c;
-      c = readToken(in, markerName); // read marker name
-      if (c == EOF) // done reading file
-	break;
-      readToken(in, chromName);  // read chromosome name
-      readToken(in, tmpStr);     // read map position, then convert to float
-      mapPos = atof(tmpStr.c_str());
-      readToken(in, tmpStr);     // read physical position, then convert to int
-      physPos = atoi(tmpStr.c_str());
-
-      // this loop ends when the allele gets read:
-      while(isspace(alleles[0] = fgetc(in))); // read first allele
-      c = fgetc(in);
-      if (c != ' ' && c != '\t') {
-	fprintf(stderr, "ERROR: alleles expected to be single characters\n");
-	fprintf(stderr, "At marker %s\n", markerName.c_str());
-	exit(1);
-      }
-      // Note: index 1 is a space
-      while(isspace(alleles[2] = fgetc(in))); // read second allele
-
-      // read to the end of the line
-      while (isspace(c = fgetc(in)) && c != '\n' && c != EOF);
-
-      if (c == EOF)
-	break; // done reading file
-      else if (c != '\n') {
-	fprintf(stderr, "ERROR: extra characters on line for marker %s\n",
-		markerName.c_str());
-	exit(1);
-      }
-    }
-    else if (type == 2 || type == 3) {
-      char c;
-      c = readToken(in, chromName); // read chromosome
-      if (c == EOF) // done reading file
-	break;
-      readToken(in, markerName); // read marker name
-      readToken(in, tmpStr);     // read map position, then convert to float
-      mapPos = atof(tmpStr.c_str());
-      readToken(in, tmpStr);     // read physical position, then convert to int
-      physPos = atoi(tmpStr.c_str());
-
-      if (type == 3) { // for .bim files, must read alleles
-	// this loop ends when the allele gets read:
-	while(isspace(alleles[0] = fgetc(in))); // read first allele
-	c = fgetc(in);
-	if (c != ' ' && c != '\t') {
-	  fprintf(stderr, "ERROR: alleles expected to be single characters\n");
-	  fprintf(stderr, "At marker %s\n", markerName.c_str());
-	  exit(1);
-	}
-	// Note: index 1 is a space
-	while(isspace(alleles[2] = fgetc(in))); // read second allele
-      }
-
-      // read to the end of the line
-      while (isspace(c = fgetc(in)) && c != '\n' && c != EOF);
-
-      if (c == EOF)
-	break; // done reading file
-      else if (c != '\n') {
-	fprintf(stderr, "ERROR: extra characters on line for marker %s\n",
-		markerName.c_str());
-	exit(1);
-      }
-    }
-    else {
-      fprintf(stderr, "ERROR: unknown marker file type %d!\n", type);
-      exit(2);
-    }
-
-    _numMarkersInFile++;
-
-    if (onlyChr != NULL && strcmp(chromName.c_str(), onlyChr) != 0) {
-      // only keeping markers on <onlyChr> -- skip
-      continue;
-    }
-
-    // Is the physical position missing?  If so, omit this marker
-    if (physPos == 0) {
-      fprintf(stderr, "Omitting marker %s: missing physical position\n",
-	      markerName.c_str());
-      if (_allMarkers.length() > 0) {
-	// only track omit markers when we have some markers prior to it that
-	// we *are* storing (i.e., when _allMarkers.length() > 0); those
-	// previous to the markers that we are storing will be omitted using
-	// the mechanism that skips markers we don't store
-	int curIndex = _allMarkers.length();
-	_omitMarkers.append(curIndex);
-      }
-      continue;
-    }
-
-    if (physPos < startPos || physPos > endPos) {
-      // marker outside of range to be inspected
-      continue;
-    }
-
-    // same chromosome as the previous marker?
-    if (chromIdx < 0 || strcmp(chromName.c_str(), _chromNames[chromIdx]) != 0) {
-      // new chromosome
-      if (chromIdx >= 0 && _readOnlyOneChrom) {
-	printf("\n\n");
-	printf("ERROR: markers present from multiple chromosomes/contigs.\n");
-	printf("Please specify a chromosome to process with --chr\n");
-	exit(1);
-      }
-
-      char *newChrom = new char[ chromName.length() + 1 ]; // + 1 due to '\0'
-      strcpy(newChrom, chromName.c_str());
-      _chromNames.append(newChrom);
-      chromIdx = _chromNames.length() - 1;
-
-      _firstMarkerNum.append(0);
-      _lastMarkerNum.append(-1);
-      _firstHapChunk.append(0);
-      _lastHapChunk.append(-1);
-    }
-
-    if (_allMarkers.length() == 0) {
-      _firstStoredMarkerIdx = _numMarkersInFile - 1;
-    }
-
-    float morganDistToPrev = 1.0f;
-    if (prevMarker != NULL && chromIdx == prevMarker->_chromIdx) {
-      // on second marker? update setGenetFromPhys
-      if (_allMarkers.length() == 1) {
-	if (prevMarker->getMapPos() == 0.0f && mapPos == 0.0f) {
-	  setGenetFromPhys = 1;
-	  printf("WARNING: Setting genetic position from physical\n");
-	}
-	else
-	  setGenetFromPhys = 0;
-      }
-      if (setGenetFromPhys) {
-	if (mapPos != 0.0f) {
-	  fprintf(stderr, "ERROR: some markers have non-zero genetic position and cannot be used\n");
-	  fprintf(stderr, "To force them to be dropped, set their physical position to 0\n");
-	  exit(1);
-	}
-	// 1 cM per Mb
-	morganDistToPrev = (physPos - prevMarker->getPhysPos()) /
-								(100 * 1000000);
-      }
-      else {
-	morganDistToPrev = mapPos - prevMarker->getMapPos();
-      }
-    }
-    // Note: if alleles == NULL, the numAlleles argument will be ignored
-    Marker *m = new Marker(markerName.c_str(), chromIdx, mapPos,
-			   morganDistToPrev, physPos,
-			   (type == 2) ? NULL : alleles, /*numAlleles=*/ 2);
-
-    if (prevMarker != NULL) {
-      int prevChromIdx = prevMarker->_chromIdx;
-      if (chromIdx == prevChromIdx) {
-	if (mapPos < prevMarker->_mapPos || physPos < prevMarker->_physPos) {
-	  fprintf(stderr,
-		  "ERROR: marker %s has position before previous marker!\n",
-		  markerName.c_str());
-	  exit(1);
-	}
-	else if (physPos == prevMarker->_physPos) {
-	  fprintf(stderr,
-		  "WARNING: marker %s has same position as previous marker\n",
-		  markerName.c_str());
-	}
-
-	// For hotspot-based windows selection
-//	float genetDistToPrev = mapPos - prevMarker->_mapPos;
-//	int distToPrev = physPos - prevMarker->_physPos;
-//	float MorgPerMb = genetDistToPrev / ((float) distToPrev / 1000000);
-//	if (MorgPerMb >= .1) { // >= 10 cM/Mb?
-//	  // hotspot!
-//	  int curMarkerNum = _allMarkers.length();
-//	  // note: window *won't* include the current marker
-//	  setNumMarkersInWindow(windowStartIdx, curMarkerNum - windowStartIdx);
-//	  float curWindowDist = mapPos - windowStartMorg;
-//	  fprintf(stderr, "%lf %d\n", curWindowDist,
-//		  curMarkerNum - windowStartIdx);
-//	  windowStartIdx = curMarkerNum;
-//	  windowStartMorg = mapPos;
-//	}
-      }
-      else { // Have a valid prev chrom?  Update marker/chunk counts
-	// Note: numMarkersCurChrom actually applies to the previous chrom
-	updateInfoPrevChrom(prevChromIdx, numMarkersCurChrom);
-
-	numMarkersCurChrom = 0; // reset
-
-	int curMarkerNum = _allMarkers.length();
-	// about to append the first marker for this chrom to this index:
-	_firstMarkerNum[chromIdx] = curMarkerNum;
-      }
-    }
-
-    _allMarkers.append(m);
-    numMarkersCurChrom++;
-    prevMarker = m;
-  }
-
-  // Set starting chunk for final chromosome:
-  if (prevMarker != NULL) {
-    int prevChromIdx = prevMarker->_chromIdx;
-    updateInfoPrevChrom(prevChromIdx, numMarkersCurChrom);
-  }
-}
-
-// Reads a string from <in>, skipping any leading whitespace, and returning
-// the whitespace character after the token to the caller
-char Marker::readToken(FILE *in, std::string &toStr) {
-  char c;
-  while ((c = fgetc(in)) && (c == ' ' || c == '\t')); // read leading whitespace
-
-  if (c == EOF)
-    return c;
-
-  toStr.clear();
-
-  // read past the whitespace, so add the last read character to the string
-  toStr += c;
-  while (!isspace(c = fgetc(in)) && c != EOF) // keep reading until whitespace
-    toStr += c;
-
-  return c;
-}
-
-// Updates the size and location of windows so that the first window starts
-// at <initOffset> and each subsequent has size <windowNumMarkers>.
-void Marker::updateWindows(int initOffset, int windowNumMarkers) {
-  _hapWindowEnds.clear();
-  _hapWindowMapCenter.clear();
-  if (initOffset > 0)
-    setNumMarkersInWindow(0, /*numMarkers=*/ initOffset);
-  // NOTE: this is *not* chromosome-aware, but that's OK since we only phase one
-  // chromosome at a time.
-  int totalMarkers = _allMarkers.length();
-  for(int m = initOffset; m < totalMarkers; m += windowNumMarkers) {
-    if (m + windowNumMarkers > totalMarkers)
-      setNumMarkersInWindow(m, totalMarkers - m);
-    else
-      setNumMarkersInWindow(m, windowNumMarkers);
-  }
-}
-
-// This is no longer used:
-// Updates the size and location of windows based on genetic distance, requiring
-// each window to be at least windowLengthMorgans long in genetic distance and
-// to have a minimum of minNumMarkers.
-void Marker::updateWindowsMap(int initOffset, float windowLengthMorgans,
-			      int minNumMarkers) {
-  _hapWindowEnds.clear();
-  _hapWindowMapCenter.clear();
-  if (initOffset > 0)
-    setNumMarkersInWindow(0, /*numMarkers=*/ initOffset);
-
-  int windowStartIdx = 0;
-  float windowStartMorg = 0.0f;
-  const Marker *prevMarker = NULL;
-
-  int totalMarkers = _allMarkers.length();
-  for(int m = initOffset; m < totalMarkers; m++) {
-    const Marker *curMarker = Marker::getMarker(m);
-    float curMapPos = curMarker->getMapPos();
-
-    if (m == initOffset) {
-      windowStartMorg = curMapPos;
-    }
-    else {
-      int prevChromIdx = prevMarker->_chromIdx;
-      if (curMarker->_chromIdx != prevChromIdx) {
-	assert(curMarker->_chromIdx > prevChromIdx);
-
-	// note: window *won't* include the current marker
-	setNumMarkersInWindow(windowStartIdx, m - windowStartIdx);
-	windowStartIdx = m;
-	windowStartMorg = curMapPos;
-      }
-    }
-
-    if (curMapPos - windowStartMorg > windowLengthMorgans &&
-					  m - windowStartIdx >= minNumMarkers) {
-      int numMarkers = m - windowStartIdx;
-
-      if ((uint32_t) numMarkers > 2 * BITS_PER_CHUNK) {
-	// find the ideal number of windows to divided this into
-	int numWins = 2;
-	for( ; ; numWins++) {
-	  if ((uint32_t) numMarkers / numWins <= 2 * BITS_PER_CHUNK &&
-	      (uint32_t) numMarkers - (numWins - 1) * (numMarkers / numWins) <=
-							     2 * BITS_PER_CHUNK)
-	    break;  // find ideal number of windows (numWins)
-	}
-	int markersPerWin = numMarkers / numWins;
-	for(int i = 0; i < numWins - 1; i++) {
-	  setNumMarkersInWindow(windowStartIdx, markersPerWin);
-	  windowStartIdx += markersPerWin;
-	}
-	// last window has different number:
-	int markersLastWin = numMarkers - (numWins - 1) * markersPerWin;
-	setNumMarkersInWindow(windowStartIdx, markersLastWin);
-	windowStartIdx += markersLastWin;
-
-	assert(windowStartIdx == m);
-	windowStartMorg = curMapPos;
-      }
-      else {
-	// note: window *won't* include the current marker
-	setNumMarkersInWindow(windowStartIdx, numMarkers);
-//	float curWindowDist = prevMarker->_mapPos - windowStartMorg;
-//	fprintf(stderr, "%lf %d\n", curWindowDist, numMarkers);
-	windowStartIdx = m;
-	windowStartMorg = curMapPos;
-      }
-    }
-
-    prevMarker = curMarker;
-  }
-
-  // make window for last few markers:
-  int curMarkerNum = _allMarkers.length();
-  setNumMarkersInWindow(windowStartIdx, curMarkerNum - windowStartIdx);
-}
-
-// Sets the last marker number for <prevChromIdx> along with the first and last
-// chunk numbers
-void Marker::updateInfoPrevChrom(int prevChromIdx, int numMarkersPrevChrom) {
-  _lastMarkerNum[prevChromIdx] = _allMarkers.length() - 1;
-  // Note: _numHapChunks is presently 1 more than the final chunk index for the
-  // chromosome before <prevChromIdx>, i.e., exactly the first index we need
-  // here:
-  _firstHapChunk[prevChromIdx] = _numHapChunks;
-  // Update the total number of haplotype chunks:
-  _numHapChunks += getNumHapChunksFor(numMarkersPrevChrom);
-  _lastHapChunk[prevChromIdx] = _numHapChunks - 1;
-}
-
-// Stores the number of markers within the 0.25cM window: corrects for marker
-// density/sparsity in a region and is a somewhat hacky way of correcting for
-// LD (each 0.25cM block is treated as one marker).
-void Marker::setNumMarkersInWindow(int startMarkerNum, int numMarkers) {
-  int endMarker = startMarkerNum + numMarkers - 1;
-  for(int i = startMarkerNum; i <= endMarker; i++) {
-    _allMarkers[i]->_numSNPsWindow = numMarkers;
-  }
-  // add end point for this window:
-  _hapWindowEnds.append(endMarker);
-  float mapCenter = (Marker::getMarker(startMarkerNum)->getMapPos() +
-			      Marker::getMarker(endMarker)->getMapPos()) / 2.0f;
-  _hapWindowMapCenter.append(mapCenter);
-}
-
-// Returns the number of haplotype chunks required to store <numMarkers>
-int Marker::getNumHapChunksFor(int numMarkers) {
-  int numChunks = numMarkers / BITS_PER_CHUNK;
-  if (numMarkers % BITS_PER_CHUNK > 0)
-    numChunks++;
-
-  return numChunks;
-}
-
-// Returns the number of markers not divisible by the num of bits in a chunk
-int Marker::getChunkModMarkers(int numMarkers) {
-  return numMarkers % BITS_PER_CHUNK;
-}
-
-int Marker::getFirstMarkerNumForChunk(int chromIdx, int chunkNum) {
-  int numChunksIntoChrom = chunkNum - getFirstHapChunk(chromIdx);
-  return getFirstMarkerNum(chromIdx) + (BITS_PER_CHUNK * numChunksIntoChrom);
-}
-
-// Returns the total physical length of the markers that were input
-//uint32_t Marker::getTotalPhysLength(bool analyzeChrX) {
-//  uint32_t total = 0;
-//  // Note: we only include the autosomes and optionally the X chromosome in this
-//  // we don't include Y, PAR, or MT
-//  int lastChr = CHR_LAST_AUTOSOME;
-//  if (analyzeChrX)
-//    lastChr = CHR_X;
-//  for (int chrom = 1; chrom <= lastChr; chrom++) {
-//    if (Marker::getNumChromMarkers(chrom) == 0)
-//      continue;
-//
-//    const Marker *firstMarker =
-//			  Marker::getMarker( Marker::getFirstMarkerNum(chrom) );
-//    const Marker *lastMarker =
-//			  Marker::getMarker( Marker::getLastMarkerNum(chrom) );
-//    total += lastMarker->getPhysPos() - firstMarker->getPhysPos();
-//  }
-//  return total;
-//}
-
-// Returns the total genetic length (in Morgans) of the markers that were input
-//float Marker::getTotalGenetLength(bool analyzeChrX) {
-//  float total = 0.0f;
-//  // Note: we only include the autosomes and optionally the X chromosome in this
-//  // we don't include Y, PAR, or MT
-//  int lastChr = CHR_LAST_AUTOSOME;
-//  if (analyzeChrX)
-//    lastChr = CHR_X;
-//  for (int chrom = 1; chrom <= lastChr; chrom++) {
-//    if (Marker::getNumChromMarkers(chrom) == 0)
-//      continue;
-//
-//    const Marker *firstMarker =
-//			  Marker::getMarker( Marker::getFirstMarkerNum(chrom) );
-//    const Marker *lastMarker =
-//			  Marker::getMarker( Marker::getLastMarkerNum(chrom) );
-//    total += lastMarker->getMapPos() - firstMarker->getMapPos();
-//  }
-//  return total;
-//}
-
-Marker::Marker(const char *markerName, int chromIdx, float mapPos,
-	       float morganDistToPrev, int physPos, const char *alleles,
-	       int numAlleles) {
-  _name = new char[strlen(markerName)+1];
-  strcpy(_name, markerName);
-  _chromIdx = chromIdx;
-  _physPos = physPos;
-  _mapPos = mapPos;
-
-  if (alleles != NULL) {
-    _alleles = new char[ strlen(alleles) + 1 ]; // +1 for '\0'
-    strcpy(_alleles, alleles);
-    _numAlleles = numAlleles;
-  }
-  else {
-    _numAlleles = 0;
-  }
-}
-
-// Compute allele frequency stats
-void Marker::setAlleleFreq(int alleleCount, int totalGenoWithData,
-			   bool nonStandardGeno) {
-  if (nonStandardGeno) {
-    _logAlleleFreq = _logVarAlleleFreq = 1; // illegal log value
-    return;
-  }
-
-  // calling allele 1 the variant allele, though it need not be:
-  float variantFrequency = (float) alleleCount / (2 * totalGenoWithData);
-  float referenceFrequency = 1 - variantFrequency;
-  if (totalGenoWithData != 0)
-    // if we have any data, we should have a valid frequency; otherwise it's
-    // nan
-    assert(0.0 <= variantFrequency && variantFrequency <= 1.0);
-
-  _logAlleleFreq = log( referenceFrequency );
-  _logVarAlleleFreq = log( variantFrequency );
-}
->>>>>>> 97c010e3
+// Library for I/O of genetic data
+// Author: Amy Williams <alw289 @ cornell edu>
+//
+// This program is distributed under the terms of the GNU General Public License
+
+#include <stdio.h>
+#include <string.h>
+#include <math.h>
+#include "marker.h"
+
+
+////////////////////////////////////////////////////////////////////////////////
+// initialize static members
+dynarray<Marker *> Marker::_allMarkers(600000);
+dynarray<int> Marker::_omitMarkers;
+bool Marker::_readOnlyOneChrom = false;
+int Marker::_firstStoredMarkerIdx = -1; // by default -1 => not applicable
+int Marker::_numMarkersInFile = 0; // gets updated as we read the file
+dynarray<char *> Marker::_chromNames;
+dynarray<int> Marker::_firstMarkerNum;
+dynarray<int> Marker::_lastMarkerNum;
+dynarray<int> Marker::_firstHapChunk;
+dynarray<int> Marker::_lastHapChunk;
+int Marker::_numHapChunks = 0;
+dynarray<int>    Marker::_hapWindowEnds;
+dynarray<float> Marker::_hapWindowMapCenter;
+
+// Read Reich lab format .snp file
+void Marker::readSNPFile(const char *snpFile, const char *onlyChr, int startPos,
+			 int endPos) {
+  FILE *in = fopen(snpFile, "r");
+  if (!in) {
+    fprintf(stderr, "\n\nERROR: Couldn't open SNP file %s\n", snpFile);
+    perror(snpFile);
+    exit(2);
+  }
+
+  readMarkers(in, onlyChr, /*type=*/ 1, startPos, endPos);
+  fclose(in);
+}
+
+// Read PLINK format .map file
+void Marker::readMapFile(const char *mapFile, const char *onlyChr, int startPos,
+			 int endPos) {
+  FILE *in = fopen(mapFile, "r");
+  if (!in) {
+    fprintf(stderr, "\n\nERROR: Couldn't open map file %s\n", mapFile);
+    perror(mapFile);
+    exit(2);
+  }
+
+  readMarkers(in, onlyChr, /*type=*/ 2, startPos, endPos);
+  fclose(in);
+}
+
+// Read PLINK format .bim file
+void Marker::readBIMFile(const char *bimFile, const char *onlyChr, int startPos,
+			 int endPos) {
+  FILE *in = fopen(bimFile, "r");
+  if (!in) {
+    fprintf(stderr, "\n\nERROR: Couldn't open BIM file %s\n", bimFile);
+    perror(bimFile);
+    exit(2);
+  }
+
+  readMarkers(in, onlyChr, /*type=*/ 3, startPos, endPos);
+  fclose(in);
+}
+
+// Read markers from VCF file (which is required to be gzipped)
+void Marker::readVCFFile(htsFile *vcfIn, tbx_t *index, hts_itr_t *itr,
+			 int startPos, int endPos) {
+  std::string markerName;
+  std::string alleles;
+  std::string tmpStr;
+  int chromIdx = -1;
+  Marker *prevMarker = NULL;
+  int physPos;
+
+  int numMarkersCurChrom = 0;
+
+  // Start parsing the VCF using HTSlib; gives one line at a time:
+  // Go through all the lines in the query region
+  while (tbx_itr_next(vcfIn, index, itr, &vcfIn->line) >= 0) {
+    // string for the current line is in vcfIn->line.s
+    // parse the parts of the string having to do with the marker:
+
+    // read chromosome/contig name:
+    int c;
+    tmpStr.clear();
+    for(c = 0; vcfIn->line.s[c] != '\t'; c++) // to end of the field
+      tmpStr += vcfIn->line.s[c];
+
+    // Note: because we're using the HTS iterator and have given it a region to
+    // iterate over (in PersonIO::readVCF()), we don't need to check whether the
+    // chromosome is relevant here
+
+    // same chromosome as the previous marker?
+    if (chromIdx < 0 || strcmp(tmpStr.c_str(), _chromNames[chromIdx]) != 0) {
+      // new chromosome
+      if (chromIdx >= 0 && _readOnlyOneChrom) {
+	printf("\n\n");
+	printf("ERROR: markers present from multiple chromosomes/contigs.\n");
+	printf("Please specify a chromosome to process with --chr\n");
+	exit(1);
+      }
+
+      int length = c+1; // + 1 due to '\0'
+      char *newChrom = new char[length];
+      strcpy(newChrom, tmpStr.c_str());
+      _chromNames.append(newChrom);
+      chromIdx = _chromNames.length() - 1;
+
+      _firstMarkerNum.append(0);
+      _lastMarkerNum.append(-1);
+      _firstHapChunk.append(0);
+      _lastHapChunk.append(-1);
+    }
+
+    // read physical position:
+    int s = c + 1; // shift to the start of this field
+    tmpStr.clear();
+    for(c = 0; vcfIn->line.s[s+c] != '\t'; c++) // to end of the field
+      tmpStr += vcfIn->line.s[s+c];
+    s += c + 1; // update shift value to the start of the next field
+    physPos = atoi(tmpStr.c_str());
+
+    // Again, due to iterators, we are guaranteed to be in range of startPos and
+    // endPos
+    assert(physPos >= startPos && physPos <= endPos);
+
+    // read marker name:
+    markerName.clear();
+    for(c = 0; vcfIn->line.s[s+c] != '\t'; c++) // to end of the field
+      markerName += vcfIn->line.s[s+c];
+    s += c + 1; // update shift
+
+    // read reference allele:
+    alleles.clear();
+    for(c = 0; vcfIn->line.s[s+c] != '\t'; c++)
+      alleles += vcfIn->line.s[s+c];
+    alleles += ' ';
+    s += c + 1; // update shift
+
+    // read alternate alleles:
+    int numAlleles = 1;
+    for(c = 0; vcfIn->line.s[s+c] != '\t'; c++) {
+      if (vcfIn->line.s[s+c] == ',')
+	alleles += ' ';
+      else
+	alleles += vcfIn->line.s[s+c];
+      numAlleles++;
+    }
+    s += c + 1;
+
+    // TODO: check if the Person type P can handle this number of alleles
+
+    ///////////////////////////////////////////////////////////////////////////
+    // Have data read, now make the Marker and do bookkeeping as needed
+
+    // Note: for VCFs, since we're using iterators, we don't need
+    // _firstStartMarkerIdx?
+
+    // Note: don't have genetic map distance here, so set from physical:
+    float morganDistToPrev = 1.0f;
+    if (prevMarker != NULL && chromIdx == prevMarker->_chromIdx) {
+      morganDistToPrev = (physPos - prevMarker->getPhysPos()) / (100 * 1000000);
+    }
+
+    // TODO: need the ability to read genetic map from other files, require it
+    // for VCFs
+
+    Marker *m = new Marker(markerName.c_str(), chromIdx, /*mapPos=*/ 0.0f,
+			   morganDistToPrev, physPos, alleles.c_str(),
+			   numAlleles);
+
+    if (prevMarker != NULL) {
+      int prevChromIdx = prevMarker->_chromIdx;
+      if (chromIdx == prevChromIdx) {
+	if (physPos == prevMarker->_physPos) {
+	  fprintf(stderr,
+		  "WARNING: marker %s has same position as previous marker\n",
+		  markerName.c_str());
+	}
+      }
+      else { // Have a valid prev chrom?  Update marker/chunk counts
+	// Note: numMarkersCurChrom actually applies to the previous chrom
+	updateInfoPrevChrom(prevChromIdx, numMarkersCurChrom);
+
+	numMarkersCurChrom = 0; // reset
+
+	int curMarkerNum = _allMarkers.length();
+	// about to append the first marker for this chrom to this index:
+	_firstMarkerNum[chromIdx] = curMarkerNum;
+      }
+    }
+    
+    _allMarkers.append(m);
+    numMarkersCurChrom++;
+    prevMarker = m;
+  }
+
+  // Set starting chunk for final chromosome:
+  if (prevMarker != NULL) {
+    int prevChromIdx = prevMarker->_chromIdx;
+    updateInfoPrevChrom(prevChromIdx, numMarkersCurChrom);
+  }
+}
+
+// Prints a .phsnp/.snp (PackedAncestryMap/Eigenstrat format) file
+void Marker::printSNPFile(FILE *out) {
+  int numMarkers = _allMarkers.length();
+  for(int m = 0; m < numMarkers; m++) {
+    Marker *cur = _allMarkers[m];
+
+    if (cur->getNumAlleles() > 2)
+      // these .snp files only support biallelics: skip this marker
+      continue;
+
+    // print SNP id
+    int padSpaces = 20 - strlen(cur->_name);
+    for(int i = 0; i < padSpaces; i++)
+      fprintf(out, " ");
+    fprintf(out, "%s", cur->_name);
+
+    // print chromosome
+    padSpaces = 4 - strlen(cur->getChromName());
+    for(int i = 0; i < padSpaces; i++)
+      fprintf(out, " ");
+    fprintf(out, "%s", cur->getChromName());
+
+    // print genetic position
+    fprintf(out, "        %1.12f", cur->_mapPos);
+
+    // print physical position
+    fprintf(out, "       ");
+    for(int cap = 100000000; cap > 0 && cur->_physPos < cap; cap /= 10)
+      fprintf(out, " ");
+    fprintf(out, "%d", cur->_physPos);
+
+    // print alleles
+    fprintf(out, " %s\n", cur->_alleles);
+  }
+}
+
+// Prints the first 5 columns of an IMPUTE2 format .haps file (i.e., SNP
+// information)
+void Marker::printImpute2Prefix(FILE *out, int markerNum) {
+  Marker *cur = _allMarkers[markerNum];
+
+  if (cur->getNumAlleles() > 2)
+    // IMPUTE2 format only supports biallelic SNPs: skip
+    return;
+
+  // IMPUTE2 format uses the opposite numerical encoding to Eigenstrat and
+  // packed Ancestrymap formats, so we flip the allele order here:
+  fprintf(out, "%s %s %d %s", cur->getChromName(), cur->getName(),
+	  cur->getPhysPos(), cur->_alleles);
+}
+
+// Print, in gzipped format, the first 5 columns of an IMPUTE2 format .haps
+// file (i.e., SNP information)
+void Marker::printGzImpute2Prefix(gzFile out, int markerNum) {
+  Marker *cur = _allMarkers[markerNum];
+
+  if (cur->getNumAlleles() > 2)
+    // IMPUTE2 format only supports biallelic SNPs: skip
+    return;
+
+  // IMPUTE2 format uses the opposite numerical encoding to Eigenstrat and
+  // packed Ancestrymap formats, so we flip the allele order here:
+  gzprintf(out, "%s %s %d %s", cur->getChromName(), cur->getName(),
+	   cur->getPhysPos(), cur->_alleles);
+}
+
+// TODO: comment, including on return value
+bool skipWhitespace(char *curBuf, int &bind, size_t nread, const int BUF_SIZE) {
+  for ( ; (curBuf[bind] == ' ' ||curBuf[bind] == '\t') && bind < nread; bind++);
+  if (bind == nread) {
+    if (nread < BUF_SIZE) // done reading file
+      return -1; // EOF (or potentially error) reached
+    else { // more to read
+      // TODO!
+//      nread = fread(curBuf, sizeof(char), BUF_SIZE, in);
+      return 0;
+    }
+  }
+  else if (curBuf[bind] == EOF) // done reading file? end loop
+    return -1;
+
+  return 1;
+}
+
+// Helper function for setting appropriate null character points
+// TODO : naming of function
+// Switch "buf_ind " to "bind"
+int readDoubleBuffer(FILE *in, char *field, char *curBuf, char *nextBuf, int BUF_SIZE, int buf_ind, size_t nread){
+    // First skip leading whitespace...
+    int status = skipWhitespace(curBuf, buf_ind, nread, BUF_SIZE);
+    if (status < 0) return status; // We have reached EOF
+    int mstart = buf_ind;
+    field = &curBuf[mstart];
+    for ( ; !isspace(curBuf[buf_ind]) && buf_ind < nread; buf_ind++)
+    ;	 
+    if (buf_ind == nread) {
+      // reached end of curBuf and markerName is incomplete; copy into
+      // <nextBuf> and then read more into that buffer
+      int numCpy = nread - mstart;
+      strncpy(nextBuf, field, nread - mstart);
+      fread(&nextBuf[numCpy], sizeof(char), BUF_SIZE - numCpy, in);
+      field = &nextBuf[0];
+
+      char *tmpBuf = curBuf;
+      curBuf = nextBuf;
+      nextBuf = tmpBuf;
+      // now get the end of the field
+      buf_ind = numCpy;
+      for ( ; !isspace(curBuf[buf_ind]) && buf_ind < nread; buf_ind++);
+    }
+
+		// TODO: print error message if this doesn't hold?
+    assert(buf_ind < nread); 
+
+    // null terminate field by inserting '\0' in curBuf:
+    curBuf[buf_ind] = '\0';  
+
+    // Return the current buffer index so that we can pick up where we left off
+    return buf_ind;
+}
+
+
+// Read marker/genetic map definition file of the following formats:
+// If type == 1, reads Reich lab format .snp file
+// If type == 2, reads PLINK format .map file
+// If type == 3, reads PLINK format .bim file
+void Marker::readMarkers(FILE *in, const char *onlyChr, int type, int startPos,
+			 int endPos) {
+  const int BUF_SIZE = 2048;
+  char buf1[BUF_SIZE], buf2[BUF_SIZE];
+  char *curBuf, *nextBuf;
+  size_t nread; // number of chars read into <curBuf>
+  int bind = 0; // current buffer index in <curBuf> (during parsing below)
+  // TODO: we could realistically only have one "field pointer right?"
+  // aab227 : set all to null so no warnings
+  char *markerNameX = NULL;
+  char *chromNameX = NULL;
+  char *tmpStrX = NULL;
+  std::string markerName;
+  std::string chromName;
+  std::string tmpStr;
+  int chromIdx = -1;
+  Marker *prevMarker = NULL;
+  float mapPos;
+  int physPos;
+  char alleles[4] = "Z Z"; // initially
+
+  int numMarkersCurChrom = 0;
+
+  // set genetic positions from physical?  Yes if all genetic positions are 0
+  int setGenetFromPhys = -1;
+
+  curBuf = buf1;
+  nextBuf = buf2;
+  nread = fread(curBuf, sizeof(char), BUF_SIZE, in);
+
+  while (1) {
+    // Note: I assume the map positions are in Morgans per the spec of both
+    // the Reich lab SNP file format and the spec of the PLINK .map file format
+    if (type == 1) {
+
+      // get the marker name
+      bind = readDoubleBuffer(in, markerNameX, curBuf, nextBuf, BUF_SIZE, bind, nread);
+      if (bind < 0) break;
+      // Actually setting the markername from the char pointer
+      markerName.assign(markerNameX);
+
+      // get the chromosome name
+      bind = readDoubleBuffer(in, chromNameX, curBuf, nextBuf, BUF_SIZE, bind, nread);
+      if (bind < 0) break;
+      // setting the chomosome name
+      chromName.assign(chromNameX);
+
+      // get the genetic map position
+      bind = readDoubleBuffer(in, tmpStrX, curBuf, nextBuf, BUF_SIZE, bind, nread);
+      if (bind < 0) break;
+      // Reading in the float for map posittion
+      tmpStr.assign(tmpStrX);
+      mapPos = atof(tmpStr.c_str());
+
+      // Get the physical position of the variant
+      bind = readDoubleBuffer(in, tmpStrX, curBuf, nextBuf, BUF_SIZE, bind, nread);
+      if (bind < 0) break;
+      tmpStr.assign(tmpStrX);
+      physPos = atoi(tmpStr.c_str());
+
+      // // // readToken(in, markerName); // read marker name
+      // // if (fgetc(in) == EOF) break; // done reading file 
+
+      // readToken(in, chromName);  // read chromosome name
+      // readToken(in, tmpStr);     // read map position, then convert to float
+      // mapPos = atof(tmpStr.c_str());
+      // readToken(in, tmpStr);     // read physical position, then convert to int
+      // physPos = atoi(tmpStr.c_str());
+
+      // this loop ends when the allele gets read:
+      while(isspace(alleles[0] = fgetc(in))); // read first allele
+      char c = fgetc(in);
+      if (c != ' ' && c != '\t') {
+				fprintf(stderr, "ERROR: alleles expected to be single characters\n");
+				fprintf(stderr, "At marker %s\n", markerName.c_str());
+				exit(1);
+      }
+      // Note: index 1 is a space
+      while(isspace(alleles[2] = fgetc(in))); // read second allele
+
+      // read to the end of the line
+      while (isspace(c = fgetc(in)) && c != '\n' && c != EOF);
+
+      if (c == EOF) break; // done reading file
+      else if (c != '\n') {
+				fprintf(stderr, "ERROR: extra characters on line for marker %s\n",
+					markerName.c_str());
+				exit(1);
+      }
+    }
+    else if (type == 2 || type == 3) {
+      // TODO : remove dependence on this single character...
+      char c; 
+      // c = readToken(in, chromName); // read chromosome
+      // if (c == EOF) // done reading file
+
+      // read in the chromosome name
+      bind = readDoubleBuffer(in, chromNameX, curBuf, nextBuf, BUF_SIZE, bind, nread);
+      if (bind < 0) break;
+      chromName.assign(chromNameX);
+
+      // read in the marker name
+      bind = readDoubleBuffer(in, markerNameX, curBuf, nextBuf, BUF_SIZE, bind, nread);
+      if (bind < 0) break;
+      markerName.assign(markerNameX);
+
+      // readToken(in, markerName); // read marker name
+      // readToken(in, tmpStr);     // read map position, then convert to float
+      // mapPos = atof(tmpStr.c_str());
+
+      // read in genetic map position
+      bind = readDoubleBuffer(in, tmpStrX, curBuf, nextBuf, BUF_SIZE, bind, nread);
+      if (bind < 0) break;
+      tmpStr.assign(tmpStrX);
+      mapPos = atof(tmpStr.c_str());
+
+      // readToken(in, tmpStr);     // read physical position, then convert to int
+      // physPos = atoi(tmpStr.c_str());
+
+      // read in physical position
+      bind = readDoubleBuffer(in, tmpStrX, curBuf, nextBuf, BUF_SIZE, bind, nread);
+      if (bind < 0) break;
+      tmpStr.assign(tmpStrX);
+      physPos = atof(tmpStr.c_str());
+
+
+      if (type == 3) { // for .bim files, must read alleles
+	// this loop ends when the allele gets read:
+	while(isspace(alleles[0] = fgetc(in))); // read first allele
+	c = fgetc(in);
+	if (c != ' ' && c != '\t') {
+	  fprintf(stderr, "ERROR: alleles expected to be single characters\n");
+	  fprintf(stderr, "At marker %s\n", markerName.c_str());
+	  exit(1);
+	}
+	// Note: index 1 is a space
+	while(isspace(alleles[2] = fgetc(in))); // read second allele
+      }
+
+      // read to the end of the line
+      while (isspace(c = fgetc(in)) && c != '\n' && c != EOF);
+
+      if (c == EOF)
+	break; // done reading file
+      else if (c != '\n') {
+	fprintf(stderr, "ERROR: extra characters on line for marker %s\n",
+		markerName.c_str());
+	exit(1);
+      }
+    }
+    else {
+      fprintf(stderr, "ERROR: unknown marker file type %d!\n", type);
+      exit(2);
+    }
+
+    _numMarkersInFile++;
+
+    if (onlyChr != NULL && strcmp(chromName.c_str(), onlyChr) != 0) {
+      // only keeping markers on <onlyChr> -- skip
+      continue;
+    }
+
+    // Is the physical position missing?  If so, omit this marker
+    if (physPos == 0) {
+      fprintf(stderr, "Omitting marker %s: missing physical position\n",
+	      markerName.c_str());
+      if (_allMarkers.length() > 0) {
+	// only track omit markers when we have some markers prior to it that
+	// we *are* storing (i.e., when _allMarkers.length() > 0); those
+	// previous to the markers that we are storing will be omitted using
+	// the mechanism that skips markers we don't store
+	int curIndex = _allMarkers.length();
+	_omitMarkers.append(curIndex);
+      }
+      continue;
+    }
+
+    if (physPos < startPos || physPos > endPos) {
+      // marker outside of range to be inspected
+      continue;
+    }
+
+    // same chromosome as the previous marker?
+    if (chromIdx < 0 || strcmp(chromName.c_str(), _chromNames[chromIdx]) != 0) {
+      // new chromosome
+      if (chromIdx >= 0 && _readOnlyOneChrom) {
+	printf("\n\n");
+	printf("ERROR: markers present from multiple chromosomes/contigs.\n");
+	printf("Please specify a chromosome to process with --chr\n");
+	exit(1);
+      }
+
+      char *newChrom = new char[ chromName.length() + 1 ]; // + 1 due to '\0'
+      strcpy(newChrom, chromName.c_str());
+      _chromNames.append(newChrom);
+      chromIdx = _chromNames.length() - 1;
+
+      _firstMarkerNum.append(0);
+      _lastMarkerNum.append(-1);
+      _firstHapChunk.append(0);
+      _lastHapChunk.append(-1);
+    }
+
+    if (_allMarkers.length() == 0) {
+      _firstStoredMarkerIdx = _numMarkersInFile - 1;
+    }
+
+    float morganDistToPrev = 1.0f;
+    if (prevMarker != NULL && chromIdx == prevMarker->_chromIdx) {
+      // on second marker? update setGenetFromPhys
+      if (_allMarkers.length() == 1) {
+	if (prevMarker->getMapPos() == 0.0f && mapPos == 0.0f) {
+	  setGenetFromPhys = 1;
+	  printf("WARNING: Setting genetic position from physical\n");
+	}
+	else
+	  setGenetFromPhys = 0;
+      }
+      if (setGenetFromPhys) {
+	if (mapPos != 0.0f) {
+	  fprintf(stderr, "ERROR: some markers have non-zero genetic position and cannot be used\n");
+	  fprintf(stderr, "To force them to be dropped, set their physical position to 0\n");
+	  exit(1);
+	}
+	// 1 cM per Mb
+	morganDistToPrev = (physPos - prevMarker->getPhysPos()) /
+								(100 * 1000000);
+      }
+      else {
+	morganDistToPrev = mapPos - prevMarker->getMapPos();
+      }
+    }
+    // Note: if alleles == NULL, the numAlleles argument will be ignored
+    Marker *m = new Marker(markerName.c_str(), chromIdx, mapPos,
+			   morganDistToPrev, physPos,
+			   (type == 2) ? NULL : alleles, /*numAlleles=*/ 2);
+
+    if (prevMarker != NULL) {
+      int prevChromIdx = prevMarker->_chromIdx;
+      if (chromIdx == prevChromIdx) {
+	if (mapPos < prevMarker->_mapPos || physPos < prevMarker->_physPos) {
+	  fprintf(stderr,
+		  "ERROR: marker %s has position before previous marker!\n",
+		  markerName.c_str());
+	  exit(1);
+	}
+	else if (physPos == prevMarker->_physPos) {
+	  fprintf(stderr,
+		  "WARNING: marker %s has same position as previous marker\n",
+		  markerName.c_str());
+	}
+
+	// For hotspot-based windows selection
+//	float genetDistToPrev = mapPos - prevMarker->_mapPos;
+//	int distToPrev = physPos - prevMarker->_physPos;
+//	float MorgPerMb = genetDistToPrev / ((float) distToPrev / 1000000);
+//	if (MorgPerMb >= .1) { // >= 10 cM/Mb?
+//	  // hotspot!
+//	  int curMarkerNum = _allMarkers.length();
+//	  // note: window *won't* include the current marker
+//	  setNumMarkersInWindow(windowStartIdx, curMarkerNum - windowStartIdx);
+//	  float curWindowDist = mapPos - windowStartMorg;
+//	  fprintf(stderr, "%lf %d\n", curWindowDist,
+//		  curMarkerNum - windowStartIdx);
+//	  windowStartIdx = curMarkerNum;
+//	  windowStartMorg = mapPos;
+//	}
+      }
+      else { // Have a valid prev chrom?  Update marker/chunk counts
+	// Note: numMarkersCurChrom actually applies to the previous chrom
+	updateInfoPrevChrom(prevChromIdx, numMarkersCurChrom);
+
+	numMarkersCurChrom = 0; // reset
+
+	int curMarkerNum = _allMarkers.length();
+	// about to append the first marker for this chrom to this index:
+	_firstMarkerNum[chromIdx] = curMarkerNum;
+      }
+    }
+
+    _allMarkers.append(m);
+    numMarkersCurChrom++;
+    prevMarker = m;
+  }
+
+  // Set starting chunk for final chromosome:
+  if (prevMarker != NULL) {
+    int prevChromIdx = prevMarker->_chromIdx;
+    updateInfoPrevChrom(prevChromIdx, numMarkersCurChrom);
+  }
+}
+
+
+// Updates the size and location of windows so that the first window starts
+// at <initOffset> and each subsequent has size <windowNumMarkers>.
+void Marker::updateWindows(int initOffset, int windowNumMarkers) {
+  _hapWindowEnds.clear();
+  _hapWindowMapCenter.clear();
+  if (initOffset > 0)
+    setNumMarkersInWindow(0, /*numMarkers=*/ initOffset);
+  // NOTE: this is *not* chromosome-aware, but that's OK since we only phase one
+  // chromosome at a time.
+  int totalMarkers = _allMarkers.length();
+  for(int m = initOffset; m < totalMarkers; m += windowNumMarkers) {
+    if (m + windowNumMarkers > totalMarkers)
+      setNumMarkersInWindow(m, totalMarkers - m);
+    else
+      setNumMarkersInWindow(m, windowNumMarkers);
+  }
+}
+
+// This is no longer used:
+// Updates the size and location of windows based on genetic distance, requiring
+// each window to be at least windowLengthMorgans long in genetic distance and
+// to have a minimum of minNumMarkers.
+void Marker::updateWindowsMap(int initOffset, float windowLengthMorgans,
+			      int minNumMarkers) {
+  _hapWindowEnds.clear();
+  _hapWindowMapCenter.clear();
+  if (initOffset > 0)
+    setNumMarkersInWindow(0, /*numMarkers=*/ initOffset);
+
+  int windowStartIdx = 0;
+  float windowStartMorg = 0.0f;
+  const Marker *prevMarker = NULL;
+
+  int totalMarkers = _allMarkers.length();
+  for(int m = initOffset; m < totalMarkers; m++) {
+    const Marker *curMarker = Marker::getMarker(m);
+    float curMapPos = curMarker->getMapPos();
+
+    if (m == initOffset) {
+      windowStartMorg = curMapPos;
+    }
+    else {
+      int prevChromIdx = prevMarker->_chromIdx;
+      if (curMarker->_chromIdx != prevChromIdx) {
+	assert(curMarker->_chromIdx > prevChromIdx);
+
+	// note: window *won't* include the current marker
+	setNumMarkersInWindow(windowStartIdx, m - windowStartIdx);
+	windowStartIdx = m;
+	windowStartMorg = curMapPos;
+      }
+    }
+
+    if (curMapPos - windowStartMorg > windowLengthMorgans &&
+					  m - windowStartIdx >= minNumMarkers) {
+      int numMarkers = m - windowStartIdx;
+
+      if ((uint32_t) numMarkers > 2 * BITS_PER_CHUNK) {
+	// find the ideal number of windows to divided this into
+	int numWins = 2;
+	for( ; ; numWins++) {
+	  if ((uint32_t) numMarkers / numWins <= 2 * BITS_PER_CHUNK &&
+	      (uint32_t) numMarkers - (numWins - 1) * (numMarkers / numWins) <=
+							     2 * BITS_PER_CHUNK)
+	    break;  // find ideal number of windows (numWins)
+	}
+	int markersPerWin = numMarkers / numWins;
+	for(int i = 0; i < numWins - 1; i++) {
+	  setNumMarkersInWindow(windowStartIdx, markersPerWin);
+	  windowStartIdx += markersPerWin;
+	}
+	// last window has different number:
+	int markersLastWin = numMarkers - (numWins - 1) * markersPerWin;
+	setNumMarkersInWindow(windowStartIdx, markersLastWin);
+	windowStartIdx += markersLastWin;
+
+	assert(windowStartIdx == m);
+	windowStartMorg = curMapPos;
+      }
+      else {
+	// note: window *won't* include the current marker
+	setNumMarkersInWindow(windowStartIdx, numMarkers);
+//	float curWindowDist = prevMarker->_mapPos - windowStartMorg;
+//	fprintf(stderr, "%lf %d\n", curWindowDist, numMarkers);
+	windowStartIdx = m;
+	windowStartMorg = curMapPos;
+      }
+    }
+
+    prevMarker = curMarker;
+  }
+
+  // make window for last few markers:
+  int curMarkerNum = _allMarkers.length();
+  setNumMarkersInWindow(windowStartIdx, curMarkerNum - windowStartIdx);
+}
+
+// Sets the last marker number for <prevChromIdx> along with the first and last
+// chunk numbers
+void Marker::updateInfoPrevChrom(int prevChromIdx, int numMarkersPrevChrom) {
+  _lastMarkerNum[prevChromIdx] = _allMarkers.length() - 1;
+  // Note: _numHapChunks is presently 1 more than the final chunk index for the
+  // chromosome before <prevChromIdx>, i.e., exactly the first index we need
+  // here:
+  _firstHapChunk[prevChromIdx] = _numHapChunks;
+  // Update the total number of haplotype chunks:
+  _numHapChunks += getNumHapChunksFor(numMarkersPrevChrom);
+  _lastHapChunk[prevChromIdx] = _numHapChunks - 1;
+}
+
+// Stores the number of markers within the 0.25cM window: corrects for marker
+// density/sparsity in a region and is a somewhat hacky way of correcting for
+// LD (each 0.25cM block is treated as one marker).
+void Marker::setNumMarkersInWindow(int startMarkerNum, int numMarkers) {
+  int endMarker = startMarkerNum + numMarkers - 1;
+  for(int i = startMarkerNum; i <= endMarker; i++) {
+    _allMarkers[i]->_numSNPsWindow = numMarkers;
+  }
+  // add end point for this window:
+  _hapWindowEnds.append(endMarker);
+  float mapCenter = (Marker::getMarker(startMarkerNum)->getMapPos() +
+			      Marker::getMarker(endMarker)->getMapPos()) / 2.0f;
+  _hapWindowMapCenter.append(mapCenter);
+}
+
+// Returns the number of haplotype chunks required to store <numMarkers>
+int Marker::getNumHapChunksFor(int numMarkers) {
+  int numChunks = numMarkers / BITS_PER_CHUNK;
+  if (numMarkers % BITS_PER_CHUNK > 0)
+    numChunks++;
+
+  return numChunks;
+}
+
+// Returns the number of markers not divisible by the num of bits in a chunk
+int Marker::getChunkModMarkers(int numMarkers) {
+  return numMarkers % BITS_PER_CHUNK;
+}
+
+int Marker::getFirstMarkerNumForChunk(int chromIdx, int chunkNum) {
+  int numChunksIntoChrom = chunkNum - getFirstHapChunk(chromIdx);
+  return getFirstMarkerNum(chromIdx) + (BITS_PER_CHUNK * numChunksIntoChrom);
+}
+
+// Returns the total physical length of the markers that were input
+//uint32_t Marker::getTotalPhysLength(bool analyzeChrX) {
+//  uint32_t total = 0;
+//  // Note: we only include the autosomes and optionally the X chromosome in this
+//  // we don't include Y, PAR, or MT
+//  int lastChr = CHR_LAST_AUTOSOME;
+//  if (analyzeChrX)
+//    lastChr = CHR_X;
+//  for (int chrom = 1; chrom <= lastChr; chrom++) {
+//    if (Marker::getNumChromMarkers(chrom) == 0)
+//      continue;
+//
+//    const Marker *firstMarker =
+//			  Marker::getMarker( Marker::getFirstMarkerNum(chrom) );
+//    const Marker *lastMarker =
+//			  Marker::getMarker( Marker::getLastMarkerNum(chrom) );
+//    total += lastMarker->getPhysPos() - firstMarker->getPhysPos();
+//  }
+//  return total;
+//}
+
+// Returns the total genetic length (in Morgans) of the markers that were input
+//float Marker::getTotalGenetLength(bool analyzeChrX) {
+//  float total = 0.0f;
+//  // Note: we only include the autosomes and optionally the X chromosome in this
+//  // we don't include Y, PAR, or MT
+//  int lastChr = CHR_LAST_AUTOSOME;
+//  if (analyzeChrX)
+//    lastChr = CHR_X;
+//  for (int chrom = 1; chrom <= lastChr; chrom++) {
+//    if (Marker::getNumChromMarkers(chrom) == 0)
+//      continue;
+//
+//    const Marker *firstMarker =
+//			  Marker::getMarker( Marker::getFirstMarkerNum(chrom) );
+//    const Marker *lastMarker =
+//			  Marker::getMarker( Marker::getLastMarkerNum(chrom) );
+//    total += lastMarker->getMapPos() - firstMarker->getMapPos();
+//  }
+//  return total;
+//}
+
+Marker::Marker(const char *markerName, int chromIdx, float mapPos,
+	       float morganDistToPrev, int physPos, const char *alleles,
+	       int numAlleles) {
+  _name = new char[strlen(markerName)+1];
+  strcpy(_name, markerName);
+  _chromIdx = chromIdx;
+  _physPos = physPos;
+  _mapPos = mapPos;
+
+  if (alleles != NULL) {
+    _alleles = new char[ strlen(alleles) + 1 ]; // +1 for '\0'
+    strcpy(_alleles, alleles);
+    _numAlleles = numAlleles;
+  }
+  else {
+    _numAlleles = 0;
+  }
+}
+
+// Compute allele frequency stats
+void Marker::setAlleleFreq(int alleleCount, int totalGenoWithData, 
+					bool nonStandardGeno) {
+	if (nonStandardGeno) {
+	   _logAlleleFreq = _logVarAlleleFreq = 1; // illegal log value
+	  return;
+  }
+  // calling allele 1 the variant allele, though it need not be:
+  float variantFrequency = (float) alleleCount / (2 * totalGenoWithData);
+  float referenceFrequency = 1 - variantFrequency;
+  if (totalGenoWithData != 0)
+    // if we have any data, we should have a valid frequency; otherwise it's
+    // nan
+    assert(0.0 <= variantFrequency && variantFrequency <= 1.0);
+
+  _logAlleleFreq = log( referenceFrequency );
+  _logVarAlleleFreq = log( variantFrequency );
+}